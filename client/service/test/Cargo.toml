--- conflicted
+++ resolved
@@ -15,11 +15,7 @@
 hex = "0.4"
 hex-literal = "0.3.4"
 tempfile = "3.1.0"
-<<<<<<< HEAD
-tokio = { version = "1.14", features = ["time"] }
-=======
 tokio = { version = "1.15.0", features = ["time"] }
->>>>>>> 50156013
 log = "0.4.8"
 fdlimit = "0.2.1"
 parking_lot = "0.11.2"
