// This file is part of Substrate.

// Copyright (C) 2020-2022 Parity Technologies (UK) Ltd.
// SPDX-License-Identifier: GPL-3.0-or-later WITH Classpath-exception-2.0

// This program is free software: you can redistribute it and/or modify
// it under the terms of the GNU General Public License as published by
// the Free Software Foundation, either version 3 of the License, or
// (at your option) any later version.

// This program is distributed in the hope that it will be useful,
// but WITHOUT ANY WARRANTY; without even the implied warranty of
// MERCHANTABILITY or FITNESS FOR A PARTICULAR PURPOSE. See the
// GNU General Public License for more details.

// You should have received a copy of the GNU General Public License
// along with this program. If not, see <https://www.gnu.org/licenses/>.

//! RPC api for babe.

use futures::TryFutureExt;
use jsonrpsee::{
	core::{async_trait, Error as JsonRpseeError, RpcResult},
	proc_macros::rpc,
};

use sc_consensus_babe::{authorship, Config, Epoch};
use sc_consensus_epochs::{descendent_query, Epoch as EpochT, SharedEpochChanges};
use sc_rpc_api::DenyUnsafe;
use serde::{Deserialize, Serialize};
use sp_api::{BlockId, ProvideRuntimeApi};
use sp_application_crypto::AppKey;
use sp_blockchain::{Error as BlockChainError, HeaderBackend, HeaderMetadata};
use sp_consensus::{Error as ConsensusError, SelectChain};
use sp_consensus_babe::{digests::PreDigest, AuthorityId, BabeApi as BabeRuntimeApi};
use sp_core::crypto::ByteArray;
use sp_keystore::{SyncCryptoStore, SyncCryptoStorePtr};
use sp_runtime::traits::{Block as BlockT, Header as _};
use std::{collections::HashMap, sync::Arc};

/// Provides rpc methods for interacting with Babe.
#[rpc(client, server, namespace = "babe")]
pub trait BabeApi {
	/// Returns data about which slots (primary or secondary) can be claimed in the current epoch
	/// with the keys in the keystore.
	#[method(name = "epochAuthorship")]
	async fn epoch_authorship(&self) -> RpcResult<HashMap<AuthorityId, EpochAuthorship>>;
}

/// Provides RPC methods for interacting with Babe.
pub struct BabeRpc<B: BlockT, C, SC> {
	/// shared reference to the client.
	client: Arc<C>,
	/// shared reference to EpochChanges
	shared_epoch_changes: SharedEpochChanges<B, Epoch>,
	/// shared reference to the Keystore
	keystore: SyncCryptoStorePtr,
	/// config (actually holds the slot duration)
	babe_config: Config,
	/// The SelectChain strategy
	select_chain: SC,
	/// Whether to deny unsafe calls
	deny_unsafe: DenyUnsafe,
}

impl<B: BlockT, C, SC> BabeRpc<B, C, SC> {
	/// Creates a new instance of the BabeRpc handler.
	pub fn new(
		client: Arc<C>,
		shared_epoch_changes: SharedEpochChanges<B, Epoch>,
		keystore: SyncCryptoStorePtr,
		babe_config: Config,
		select_chain: SC,
		deny_unsafe: DenyUnsafe,
	) -> Self {
		Self { client, shared_epoch_changes, keystore, babe_config, select_chain, deny_unsafe }
	}
}

#[async_trait]
impl<B: BlockT, C, SC> BabeApiServer for BabeRpc<B, C, SC>
where
	B: BlockT,
	C: ProvideRuntimeApi<B>
		+ HeaderBackend<B>
		+ HeaderMetadata<B, Error = BlockChainError>
		+ 'static,
	C::Api: BabeRuntimeApi<B>,
	SC: SelectChain<B> + Clone + 'static,
{
<<<<<<< HEAD
	async fn epoch_authorship(&self) -> RpcResult<HashMap<AuthorityId, EpochAuthorship>> {
		self.deny_unsafe.check_if_safe()?;
		let header = self.select_chain.best_chain().map_err(Error::Consensus).await?;
		let epoch_start = self
			.client
			.runtime_api()
			.current_epoch_start(&BlockId::Hash(header.hash()))
			.map_err(|err| Error::StringError(format!("{:?}", err)))?;

		let epoch = epoch_data(
			&self.shared_epoch_changes,
			&self.client,
			&self.babe_config,
			*epoch_start,
			&self.select_chain,
		)
		.await?;
		let (epoch_start, epoch_end) = (epoch.start_slot(), epoch.end_slot());
		let mut claims: HashMap<AuthorityId, EpochAuthorship> = HashMap::new();

		let keys = {
			epoch
				.authorities
				.iter()
				.enumerate()
				.filter_map(|(i, a)| {
					if SyncCryptoStore::has_keys(
						&*self.keystore,
						&[(a.0.to_raw_vec(), AuthorityId::ID)],
					) {
						Some((a.0.clone(), i))
					} else {
						None
					}
				})
				.collect::<Vec<_>>()
		};

		for slot in *epoch_start..*epoch_end {
			if let Some((claim, key)) =
				authorship::claim_slot_using_keys(slot.into(), &epoch, &self.keystore, &keys)
			{
				match claim {
					PreDigest::Primary { .. } => {
						claims.entry(key).or_default().primary.push(slot);
					},
					PreDigest::SecondaryPlain { .. } => {
						claims.entry(key).or_default().secondary.push(slot);
					},
					PreDigest::SecondaryVRF { .. } => {
						claims.entry(key).or_default().secondary_vrf.push(slot.into());
					},
				};
=======
	fn epoch_authorship(&self) -> FutureResult<HashMap<AuthorityId, EpochAuthorship>> {
		if let Err(err) = self.deny_unsafe.check_if_safe() {
			return async move { Err(err.into()) }.boxed()
		}

		let (babe_config, keystore, shared_epoch, client, select_chain) = (
			self.babe_config.clone(),
			self.keystore.clone(),
			self.shared_epoch_changes.clone(),
			self.client.clone(),
			self.select_chain.clone(),
		);

		async move {
			let header = select_chain.best_chain().map_err(Error::Consensus).await?;
			let epoch_start = client
				.runtime_api()
				.current_epoch_start(&BlockId::Hash(header.hash()))
				.map_err(|err| Error::StringError(err.to_string()))?;
			let epoch =
				epoch_data(&shared_epoch, &client, &babe_config, *epoch_start, &select_chain)
					.await?;
			let (epoch_start, epoch_end) = (epoch.start_slot(), epoch.end_slot());

			let mut claims: HashMap<AuthorityId, EpochAuthorship> = HashMap::new();

			let keys = {
				epoch
					.authorities
					.iter()
					.enumerate()
					.filter_map(|(i, a)| {
						if SyncCryptoStore::has_keys(
							&*keystore,
							&[(a.0.to_raw_vec(), AuthorityId::ID)],
						) {
							Some((a.0.clone(), i))
						} else {
							None
						}
					})
					.collect::<Vec<_>>()
			};

			for slot in *epoch_start..*epoch_end {
				if let Some((claim, key)) =
					authorship::claim_slot_using_keys(slot.into(), &epoch, &keystore, &keys)
				{
					match claim {
						PreDigest::Primary { .. } => {
							claims.entry(key).or_default().primary.push(slot);
						},
						PreDigest::SecondaryPlain { .. } => {
							claims.entry(key).or_default().secondary.push(slot);
						},
						PreDigest::SecondaryVRF { .. } => {
							claims.entry(key).or_default().secondary_vrf.push(slot.into());
						},
					};
				}
>>>>>>> 1321c6f0
			}
		}

		Ok(claims)
	}
}

/// Holds information about the `slot`'s that can be claimed by a given key.
#[derive(Default, Debug, Deserialize, Serialize)]
pub struct EpochAuthorship {
	/// the array of primary slots that can be claimed
	primary: Vec<u64>,
	/// the array of secondary slots that can be claimed
	secondary: Vec<u64>,
	/// The array of secondary VRF slots that can be claimed.
	secondary_vrf: Vec<u64>,
}

/// Errors encountered by the RPC
#[derive(Debug, thiserror::Error)]
pub enum Error {
	/// Consensus error
	#[error(transparent)]
	Consensus(#[from] ConsensusError),
	/// Errors that can be formatted as a String
	#[error("{0}")]
	StringError(String),
}

impl From<Error> for JsonRpseeError {
	fn from(error: Error) -> Self {
		JsonRpseeError::to_call_error(error)
	}
}

/// Fetches the epoch data for a given slot.
async fn epoch_data<B, C, SC>(
	epoch_changes: &SharedEpochChanges<B, Epoch>,
	client: &Arc<C>,
	babe_config: &Config,
	slot: u64,
	select_chain: &SC,
) -> Result<Epoch, Error>
where
	B: BlockT,
	C: HeaderBackend<B> + HeaderMetadata<B, Error = BlockChainError> + 'static,
	SC: SelectChain<B>,
{
	let parent = select_chain.best_chain().await?;
	epoch_changes
		.shared_data()
		.epoch_data_for_child_of(
			descendent_query(&**client),
			&parent.hash(),
			parent.number().clone(),
			slot.into(),
			|slot| Epoch::genesis(babe_config.genesis_config(), slot),
		)
		.map_err(|e| Error::Consensus(ConsensusError::ChainLookup(e.to_string())))?
		.ok_or(Error::Consensus(ConsensusError::InvalidAuthoritiesSet))
}

#[cfg(test)]
mod tests {
	use super::*;
	use sc_keystore::LocalKeystore;
	use sp_application_crypto::AppPair;
	use sp_core::crypto::key_types::BABE;
	use sp_keyring::Sr25519Keyring;
	use sp_keystore::{SyncCryptoStore, SyncCryptoStorePtr};
	use substrate_test_runtime_client::{
		runtime::Block, Backend, DefaultTestClientBuilderExt, TestClient, TestClientBuilder,
		TestClientBuilderExt,
	};

	use sc_consensus_babe::{block_import, AuthorityPair, Config};
	use std::sync::Arc;

	/// creates keystore backed by a temp file
	fn create_temp_keystore<P: AppPair>(
		authority: Sr25519Keyring,
	) -> (SyncCryptoStorePtr, tempfile::TempDir) {
		let keystore_path = tempfile::tempdir().expect("Creates keystore path");
		let keystore =
			Arc::new(LocalKeystore::open(keystore_path.path(), None).expect("Creates keystore"));
		SyncCryptoStore::sr25519_generate_new(&*keystore, BABE, Some(&authority.to_seed()))
			.expect("Creates authority key");

		(keystore, keystore_path)
	}

	fn test_babe_rpc_module(
		deny_unsafe: DenyUnsafe,
	) -> BabeRpc<Block, TestClient, sc_consensus::LongestChain<Backend, Block>> {
		let builder = TestClientBuilder::new();
		let (client, longest_chain) = builder.build_with_longest_chain();
		let client = Arc::new(client);
		let config = Config::get(&*client).expect("config available");
		let (_, link) = block_import(config.clone(), client.clone(), client.clone())
			.expect("can initialize block-import");

		let epoch_changes = link.epoch_changes().clone();
		let keystore = create_temp_keystore::<AuthorityPair>(Sr25519Keyring::Alice).0;

		BabeRpc::new(client.clone(), epoch_changes, keystore, config, longest_chain, deny_unsafe)
	}

	#[tokio::test]
	async fn epoch_authorship_works() {
		let babe_rpc = test_babe_rpc_module(DenyUnsafe::No);
		let api = babe_rpc.into_rpc();

		let request = r#"{"jsonrpc":"2.0","method":"babe_epochAuthorship","params": [],"id":1}"#;
		let (response, _) = api.raw_json_request(request).await.unwrap();
		let expected = r#"{"jsonrpc":"2.0","result":{"5GrwvaEF5zXb26Fz9rcQpDWS57CtERHpNehXCPcNoHGKutQY":{"primary":[0],"secondary":[1,2,4],"secondary_vrf":[]}},"id":1}"#;

		assert_eq!(&response, expected);
	}

	#[tokio::test]
	async fn epoch_authorship_is_unsafe() {
		let babe_rpc = test_babe_rpc_module(DenyUnsafe::Yes);
		let api = babe_rpc.into_rpc();

		let request = r#"{"jsonrpc":"2.0","method":"babe_epochAuthorship","params":[],"id":1}"#;
		let (response, _) = api.raw_json_request(request).await.unwrap();
		let expected = r#"{"jsonrpc":"2.0","error":{"code":-32000,"message":"RPC call is unsafe to be called externally"},"id":1}"#;

		assert_eq!(&response, expected);
	}
}<|MERGE_RESOLUTION|>--- conflicted
+++ resolved
@@ -88,7 +88,6 @@
 	C::Api: BabeRuntimeApi<B>,
 	SC: SelectChain<B> + Clone + 'static,
 {
-<<<<<<< HEAD
 	async fn epoch_authorship(&self) -> RpcResult<HashMap<AuthorityId, EpochAuthorship>> {
 		self.deny_unsafe.check_if_safe()?;
 		let header = self.select_chain.best_chain().map_err(Error::Consensus).await?;
@@ -142,68 +141,6 @@
 						claims.entry(key).or_default().secondary_vrf.push(slot.into());
 					},
 				};
-=======
-	fn epoch_authorship(&self) -> FutureResult<HashMap<AuthorityId, EpochAuthorship>> {
-		if let Err(err) = self.deny_unsafe.check_if_safe() {
-			return async move { Err(err.into()) }.boxed()
-		}
-
-		let (babe_config, keystore, shared_epoch, client, select_chain) = (
-			self.babe_config.clone(),
-			self.keystore.clone(),
-			self.shared_epoch_changes.clone(),
-			self.client.clone(),
-			self.select_chain.clone(),
-		);
-
-		async move {
-			let header = select_chain.best_chain().map_err(Error::Consensus).await?;
-			let epoch_start = client
-				.runtime_api()
-				.current_epoch_start(&BlockId::Hash(header.hash()))
-				.map_err(|err| Error::StringError(err.to_string()))?;
-			let epoch =
-				epoch_data(&shared_epoch, &client, &babe_config, *epoch_start, &select_chain)
-					.await?;
-			let (epoch_start, epoch_end) = (epoch.start_slot(), epoch.end_slot());
-
-			let mut claims: HashMap<AuthorityId, EpochAuthorship> = HashMap::new();
-
-			let keys = {
-				epoch
-					.authorities
-					.iter()
-					.enumerate()
-					.filter_map(|(i, a)| {
-						if SyncCryptoStore::has_keys(
-							&*keystore,
-							&[(a.0.to_raw_vec(), AuthorityId::ID)],
-						) {
-							Some((a.0.clone(), i))
-						} else {
-							None
-						}
-					})
-					.collect::<Vec<_>>()
-			};
-
-			for slot in *epoch_start..*epoch_end {
-				if let Some((claim, key)) =
-					authorship::claim_slot_using_keys(slot.into(), &epoch, &keystore, &keys)
-				{
-					match claim {
-						PreDigest::Primary { .. } => {
-							claims.entry(key).or_default().primary.push(slot);
-						},
-						PreDigest::SecondaryPlain { .. } => {
-							claims.entry(key).or_default().secondary.push(slot);
-						},
-						PreDigest::SecondaryVRF { .. } => {
-							claims.entry(key).or_default().secondary_vrf.push(slot.into());
-						},
-					};
-				}
->>>>>>> 1321c6f0
 			}
 		}
 
