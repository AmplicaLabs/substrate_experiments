--- conflicted
+++ resolved
@@ -21,42 +21,19 @@
 #[cfg(test)]
 mod tests;
 
-<<<<<<< HEAD
 use futures::{FutureExt, channel::oneshot};
 use sc_rpc_api::DenyUnsafe;
-=======
-use futures::{channel::oneshot, compat::Compat, future::BoxFuture, FutureExt, TryFutureExt};
-use sc_rpc_api::{DenyUnsafe, Receiver};
->>>>>>> b9d86e1e
 use sc_tracing::logging;
 use sp_runtime::traits::{self, Header as HeaderT};
-<<<<<<< HEAD
+use sp_utils::mpsc::TracingUnboundedSender;
 use jsonrpsee::RpcModule;
 use jsonrpsee::types::error::{Error as JsonRpseeError, CallError as JsonRpseeCallError};
-=======
-use sp_utils::mpsc::TracingUnboundedSender;
->>>>>>> b9d86e1e
 
 use self::error::Result;
 
-pub use self::{
-	gen_client::Client as SystemClient,
-	helpers::{Health, NodeRole, PeerInfo, SyncState, SystemInfo},
-};
 pub use sc_rpc_api::system::*;
-<<<<<<< HEAD
 pub use self::helpers::{SystemInfo, Health, PeerInfo, NodeRole, SyncState};
-=======
-
-/// Early exit for RPCs that require `--rpc-methods=Unsafe` to be enabled
-macro_rules! bail_if_unsafe {
-	($value: expr) => {
-		if let Err(err) = $value.check_if_safe() {
-			return async move { Err(err.into()) }.boxed().compat()
-		}
-	};
-}
->>>>>>> b9d86e1e
+
 
 /// System API implementation
 pub struct System<B: traits::Block> {
@@ -103,7 +80,6 @@
 		System { info, send_back, deny_unsafe }
 	}
 
-<<<<<<< HEAD
 	/// Convert to a RPC Module.
 	pub fn into_rpc_module(self) -> std::result::Result<RpcModule<Self>, JsonRpseeError> {
 		let mut rpc_module = RpcModule::new(self);
@@ -272,125 +248,10 @@
 		})?;
 
 		Ok(rpc_module)
-=======
-	fn system_type(&self) -> Result<sc_chain_spec::ChainType> {
-		Ok(self.info.chain_type.clone())
-	}
-
-	fn system_properties(&self) -> Result<sc_chain_spec::Properties> {
-		Ok(self.info.properties.clone())
-	}
-
-	fn system_health(&self) -> Receiver<Health> {
-		let (tx, rx) = oneshot::channel();
-		let _ = self.send_back.unbounded_send(Request::Health(tx));
-		Receiver(Compat::new(rx))
-	}
-
-	fn system_local_peer_id(&self) -> Receiver<String> {
-		let (tx, rx) = oneshot::channel();
-		let _ = self.send_back.unbounded_send(Request::LocalPeerId(tx));
-		Receiver(Compat::new(rx))
-	}
-
-	fn system_local_listen_addresses(&self) -> Receiver<Vec<String>> {
-		let (tx, rx) = oneshot::channel();
-		let _ = self.send_back.unbounded_send(Request::LocalListenAddresses(tx));
-		Receiver(Compat::new(rx))
-	}
-
-	fn system_peers(
-		&self,
-	) -> Compat<
-		BoxFuture<'static, rpc::Result<Vec<PeerInfo<B::Hash, <B::Header as HeaderT>::Number>>>>,
-	> {
-		bail_if_unsafe!(self.deny_unsafe);
-
-		let (tx, rx) = oneshot::channel();
-		let _ = self.send_back.unbounded_send(Request::Peers(tx));
-
-		async move { rx.await.map_err(|_| rpc::Error::internal_error()) }
-			.boxed()
-			.compat()
-	}
-
-	fn system_network_state(&self) -> Compat<BoxFuture<'static, rpc::Result<rpc::Value>>> {
-		bail_if_unsafe!(self.deny_unsafe);
-
-		let (tx, rx) = oneshot::channel();
-		let _ = self.send_back.unbounded_send(Request::NetworkState(tx));
-
-		async move { rx.await.map_err(|_| rpc::Error::internal_error()) }
-			.boxed()
-			.compat()
-	}
-
-	fn system_add_reserved_peer(
-		&self,
-		peer: String,
-	) -> Compat<BoxFuture<'static, std::result::Result<(), rpc::Error>>> {
-		bail_if_unsafe!(self.deny_unsafe);
-
-		let (tx, rx) = oneshot::channel();
-		let _ = self.send_back.unbounded_send(Request::NetworkAddReservedPeer(peer, tx));
-		async move {
-			match rx.await {
-				Ok(Ok(())) => Ok(()),
-				Ok(Err(e)) => Err(rpc::Error::from(e)),
-				Err(_) => Err(rpc::Error::internal_error()),
-			}
-		}
-		.boxed()
-		.compat()
-	}
-
-	fn system_remove_reserved_peer(
-		&self,
-		peer: String,
-	) -> Compat<BoxFuture<'static, std::result::Result<(), rpc::Error>>> {
-		bail_if_unsafe!(self.deny_unsafe);
-
-		let (tx, rx) = oneshot::channel();
-		let _ = self.send_back.unbounded_send(Request::NetworkRemoveReservedPeer(peer, tx));
-		async move {
-			match rx.await {
-				Ok(Ok(())) => Ok(()),
-				Ok(Err(e)) => Err(rpc::Error::from(e)),
-				Err(_) => Err(rpc::Error::internal_error()),
-			}
-		}
-		.boxed()
-		.compat()
-	}
-
-	fn system_reserved_peers(&self) -> Receiver<Vec<String>> {
-		let (tx, rx) = oneshot::channel();
-		let _ = self.send_back.unbounded_send(Request::NetworkReservedPeers(tx));
-		Receiver(Compat::new(rx))
-	}
-
-	fn system_node_roles(&self) -> Receiver<Vec<NodeRole>> {
-		let (tx, rx) = oneshot::channel();
-		let _ = self.send_back.unbounded_send(Request::NodeRoles(tx));
-		Receiver(Compat::new(rx))
-	}
-
-	fn system_sync_state(&self) -> Receiver<SyncState<<B::Header as HeaderT>::Number>> {
-		let (tx, rx) = oneshot::channel();
-		let _ = self.send_back.unbounded_send(Request::SyncState(tx));
-		Receiver(Compat::new(rx))
->>>>>>> b9d86e1e
 	}
 }
 
 
-<<<<<<< HEAD
 fn oneshot_canceled_err(canc: oneshot::Canceled) -> JsonRpseeCallError {
 	JsonRpseeCallError::Failed(Box::new(canc))
-=======
-	fn system_reset_log_filter(&self) -> std::result::Result<(), rpc::Error> {
-		self.deny_unsafe.check_if_safe()?;
-		logging::reset_log_filter().map_err(|_e| rpc::Error::internal_error())
-	}
->>>>>>> b9d86e1e
 }