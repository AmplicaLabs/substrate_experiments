// This file is part of Substrate.

// Copyright (C) 2019-2021 Parity Technologies (UK) Ltd.
// SPDX-License-Identifier: GPL-3.0-or-later WITH Classpath-exception-2.0

// This program is free software: you can redistribute it and/or modify
// it under the terms of the GNU General Public License as published by
// the Free Software Foundation, either version 3 of the License, or
// (at your option) any later version.

// This program is distributed in the hope that it will be useful,
// but WITHOUT ANY WARRANTY; without even the implied warranty of
// MERCHANTABILITY or FITNESS FOR A PARTICULAR PURPOSE. See the
// GNU General Public License for more details.

// You should have received a copy of the GNU General Public License
// along with this program. If not, see <https://www.gnu.org/licenses/>.

//! State API backend for full nodes.

<<<<<<< HEAD
=======
use futures::{future, stream, FutureExt, SinkExt, StreamExt};
use jsonrpc_pubsub::{manager::SubscriptionManager, typed::Subscriber, SubscriptionId};
use log::warn;
use rpc::Result as RpcResult;
>>>>>>> d2a43d47
use std::{
	collections::{BTreeMap, HashMap},
	marker::PhantomData,
	ops::Range,
	sync::Arc,
};

use super::{
	client_err,
	error::{Error, Result},
	ChildStateBackend, StateBackend,
};
use crate::SubscriptionTaskExecutor;

use futures::{future, FutureExt, StreamExt};
use jsonrpsee::ws_server::SubscriptionSink;
use sc_client_api::{
	Backend, BlockBackend, BlockchainEvents, CallExecutor, ExecutorProvider, ProofProvider,
	StorageProvider,
};
use sc_rpc_api::state::ReadProof;
use sp_api::{CallApiAt, Metadata, ProvideRuntimeApi};
use sp_blockchain::{
	CachedHeaderMetadata, Error as ClientError, HeaderBackend, HeaderMetadata,
	Result as ClientResult,
};
use sp_core::{
	storage::{
		well_known_keys, ChildInfo, ChildType, PrefixedStorageKey, StorageChangeSet, StorageData,
		StorageKey,
	},
	Bytes,
};
use sp_runtime::{
	generic::BlockId,
	traits::{Block as BlockT, CheckedSub, NumberFor, SaturatedConversion},
};
use sp_version::RuntimeVersion;

/// Ranges to query in state_queryStorage.
struct QueryStorageRange<Block: BlockT> {
	/// Hashes of all the blocks in the range.
	pub hashes: Vec<Block::Hash>,
	/// Number of the first block in the range.
	pub first_number: NumberFor<Block>,
	/// Blocks subrange ([begin; end) indices within `hashes`) where we should read keys at
	/// each state to get changes.
	pub unfiltered_range: Range<usize>,
	/// Blocks subrange ([begin; end) indices within `hashes`) where we could pre-filter
	/// blocks-with-changes by using changes tries.
	pub filtered_range: Option<Range<usize>>,
}

/// State API backend for full nodes.
pub struct FullState<BE, Block: BlockT, Client> {
	client: Arc<Client>,
	executor: Arc<SubscriptionTaskExecutor>,
	_phantom: PhantomData<(BE, Block)>,
	rpc_max_payload: Option<usize>,
}

impl<BE, Block: BlockT, Client> FullState<BE, Block, Client>
where
	BE: Backend<Block>,
	Client: StorageProvider<Block, BE>
		+ HeaderBackend<Block>
		+ BlockBackend<Block>
		+ HeaderMetadata<Block, Error = sp_blockchain::Error>,
	Block: BlockT + 'static,
{
	/// Create new state API backend for full nodes.
	pub fn new(
		client: Arc<Client>,
		executor: Arc<SubscriptionTaskExecutor>,
		rpc_max_payload: Option<usize>,
	) -> Self {
		Self { client, executor, _phantom: PhantomData, rpc_max_payload }
	}

	/// Returns given block hash or best block hash if None is passed.
	fn block_or_best(&self, hash: Option<Block::Hash>) -> ClientResult<Block::Hash> {
		Ok(hash.unwrap_or_else(|| self.client.info().best_hash))
	}

	/// Splits the `query_storage` block range into 'filtered' and 'unfiltered' subranges.
	/// Blocks that contain changes within filtered subrange could be filtered using changes tries.
	/// Blocks that contain changes within unfiltered subrange must be filtered manually.
	fn split_query_storage_range(
		&self,
		from: Block::Hash,
		to: Option<Block::Hash>,
	) -> Result<QueryStorageRange<Block>> {
		let to = self
			.block_or_best(to)
			.map_err(|e| invalid_block::<Block>(from, to, e.to_string()))?;

		let invalid_block_err =
			|e: ClientError| invalid_block::<Block>(from, Some(to), e.to_string());
		let from_meta = self.client.header_metadata(from).map_err(invalid_block_err)?;
		let to_meta = self.client.header_metadata(to).map_err(invalid_block_err)?;

		if from_meta.number > to_meta.number {
			return Err(invalid_block_range(
				&from_meta,
				&to_meta,
				"from number > to number".to_owned(),
			))
		}

		// check if we can get from `to` to `from` by going through parent_hashes.
		let from_number = from_meta.number;
		let hashes = {
			let mut hashes = vec![to_meta.hash];
			let mut last = to_meta.clone();
			while last.number > from_number {
				let header_metadata = self
					.client
					.header_metadata(last.parent)
					.map_err(|e| invalid_block_range::<Block>(&last, &to_meta, e.to_string()))?;
				hashes.push(header_metadata.hash);
				last = header_metadata;
			}
			if last.hash != from_meta.hash {
				return Err(invalid_block_range(
					&from_meta,
					&to_meta,
					"from and to are on different forks".to_owned(),
				))
			}
			hashes.reverse();
			hashes
		};

		// check if we can filter blocks-with-changes from some (sub)range using changes tries
		let changes_trie_range = self
			.client
			.max_key_changes_range(from_number, BlockId::Hash(to_meta.hash))
			.map_err(client_err)?;
		let filtered_range_begin = changes_trie_range.and_then(|(begin, _)| {
			// avoids a corner case where begin < from_number (happens when querying genesis)
			begin.checked_sub(&from_number).map(|x| x.saturated_into::<usize>())
		});
		let (unfiltered_range, filtered_range) = split_range(hashes.len(), filtered_range_begin);

		Ok(QueryStorageRange {
			hashes,
			first_number: from_number,
			unfiltered_range,
			filtered_range,
		})
	}

	/// Iterates through range.unfiltered_range and check each block for changes of keys' values.
	fn query_storage_unfiltered(
		&self,
		range: &QueryStorageRange<Block>,
		keys: &[StorageKey],
		last_values: &mut HashMap<StorageKey, Option<StorageData>>,
		changes: &mut Vec<StorageChangeSet<Block::Hash>>,
	) -> Result<()> {
		for block in range.unfiltered_range.start..range.unfiltered_range.end {
			let block_hash = range.hashes[block].clone();
			let mut block_changes =
				StorageChangeSet { block: block_hash.clone(), changes: Vec::new() };
			let id = BlockId::hash(block_hash);
			for key in keys {
				let (has_changed, data) = {
					let curr_data = self.client.storage(&id, key).map_err(client_err)?;
					match last_values.get(key) {
						Some(prev_data) => (curr_data != *prev_data, curr_data),
						None => (true, curr_data),
					}
				};
				if has_changed {
					block_changes.changes.push((key.clone(), data.clone()));
				}
				last_values.insert(key.clone(), data);
			}
			if !block_changes.changes.is_empty() {
				changes.push(block_changes);
			}
		}
		Ok(())
	}

	/// Iterates through all blocks that are changing keys within range.filtered_range and collects
	/// these changes.
	fn query_storage_filtered(
		&self,
		range: &QueryStorageRange<Block>,
		keys: &[StorageKey],
		last_values: &HashMap<StorageKey, Option<StorageData>>,
		changes: &mut Vec<StorageChangeSet<Block::Hash>>,
	) -> Result<()> {
		let (begin, end) = match range.filtered_range {
			Some(ref filtered_range) => (
				range.first_number + filtered_range.start.saturated_into(),
				BlockId::Hash(range.hashes[filtered_range.end - 1].clone()),
			),
			None => return Ok(()),
		};
		let mut changes_map: BTreeMap<NumberFor<Block>, StorageChangeSet<Block::Hash>> =
			BTreeMap::new();
		for key in keys {
			let mut last_block = None;
			let mut last_value = last_values.get(key).cloned().unwrap_or_default();
			let key_changes = self.client.key_changes(begin, end, None, key).map_err(client_err)?;
			for (block, _) in key_changes.into_iter().rev() {
				if last_block == Some(block) {
					continue
				}

				let block_hash =
					range.hashes[(block - range.first_number).saturated_into::<usize>()].clone();
				let id = BlockId::Hash(block_hash);
				let value_at_block = self.client.storage(&id, key).map_err(client_err)?;
				if last_value == value_at_block {
					continue
				}

				changes_map
					.entry(block)
					.or_insert_with(|| StorageChangeSet { block: block_hash, changes: Vec::new() })
					.changes
					.push((key.clone(), value_at_block.clone()));
				last_block = Some(block);
				last_value = value_at_block;
			}
		}
		if let Some(additional_capacity) = changes_map.len().checked_sub(changes.len()) {
			changes.reserve(additional_capacity);
		}
		changes.extend(changes_map.into_iter().map(|(_, cs)| cs));
		Ok(())
	}
}

#[async_trait::async_trait]
impl<BE, Block, Client> StateBackend<Block, Client> for FullState<BE, Block, Client>
where
	Block: BlockT + 'static,
	Block::Hash: Unpin,
	BE: Backend<Block> + 'static,
	Client: ExecutorProvider<Block>
		+ StorageProvider<Block, BE>
		+ ProofProvider<Block>
		+ HeaderBackend<Block>
		+ HeaderMetadata<Block, Error = sp_blockchain::Error>
		+ BlockchainEvents<Block>
		+ CallApiAt<Block>
		+ ProvideRuntimeApi<Block>
		+ BlockBackend<Block>
		+ Send
		+ Sync
		+ 'static,
	Client::Api: Metadata<Block>,
{
	async fn call(
		&self,
		block: Option<Block::Hash>,
		method: String,
		call_data: Bytes,
	) -> std::result::Result<Bytes, Error> {
		self.block_or_best(block)
			.and_then(|block| {
				self.client
					.executor()
					.call(
						&BlockId::Hash(block),
						&method,
						&*call_data,
						self.client.execution_extensions().strategies().other,
						None,
					)
					.map(Into::into)
			})
<<<<<<< HEAD
			.map_err(client_err)
=======
			.map_err(client_err);
		async move { r }.boxed()
>>>>>>> d2a43d47
	}

	async fn storage_keys(
		&self,
		block: Option<Block::Hash>,
		prefix: StorageKey,
<<<<<<< HEAD
	) -> std::result::Result<Vec<StorageKey>, Error> {
		self.block_or_best(block)
			.and_then(|block| self.client.storage_keys(&BlockId::Hash(block), &prefix))
			.map_err(client_err)
=======
	) -> FutureResult<Vec<StorageKey>> {
		let r = self
			.block_or_best(block)
			.and_then(|block| self.client.storage_keys(&BlockId::Hash(block), &prefix))
			.map_err(client_err);
		async move { r }.boxed()
>>>>>>> d2a43d47
	}

	async fn storage_pairs(
		&self,
		block: Option<Block::Hash>,
		prefix: StorageKey,
<<<<<<< HEAD
	) -> std::result::Result<Vec<(StorageKey, StorageData)>, Error> {
		self.block_or_best(block)
			.and_then(|block| self.client.storage_pairs(&BlockId::Hash(block), &prefix))
			.map_err(client_err)
=======
	) -> FutureResult<Vec<(StorageKey, StorageData)>> {
		let r = self
			.block_or_best(block)
			.and_then(|block| self.client.storage_pairs(&BlockId::Hash(block), &prefix))
			.map_err(client_err);
		async move { r }.boxed()
>>>>>>> d2a43d47
	}

	async fn storage_keys_paged(
		&self,
		block: Option<Block::Hash>,
		prefix: Option<StorageKey>,
		count: u32,
		start_key: Option<StorageKey>,
<<<<<<< HEAD
	) -> std::result::Result<Vec<StorageKey>, Error> {
		self.block_or_best(block)
=======
	) -> FutureResult<Vec<StorageKey>> {
		let r = self
			.block_or_best(block)
>>>>>>> d2a43d47
			.and_then(|block| {
				self.client.storage_keys_iter(
					&BlockId::Hash(block),
					prefix.as_ref(),
					start_key.as_ref(),
				)
			})
			.map(|iter| iter.take(count as usize).collect())
<<<<<<< HEAD
			.map_err(client_err)
=======
			.map_err(client_err);
		async move { r }.boxed()
>>>>>>> d2a43d47
	}

	async fn storage(
		&self,
		block: Option<Block::Hash>,
		key: StorageKey,
<<<<<<< HEAD
	) -> std::result::Result<Option<StorageData>, Error> {
		self.block_or_best(block)
			.and_then(|block| self.client.storage(&BlockId::Hash(block), &key))
			.map_err(client_err)
=======
	) -> FutureResult<Option<StorageData>> {
		let r = self
			.block_or_best(block)
			.and_then(|block| self.client.storage(&BlockId::Hash(block), &key))
			.map_err(client_err);
		async move { r }.boxed()
>>>>>>> d2a43d47
	}

	async fn storage_size(
		&self,
		block: Option<Block::Hash>,
		key: StorageKey,
	) -> std::result::Result<Option<u64>, Error> {
		let block = match self.block_or_best(block) {
			Ok(b) => b,
<<<<<<< HEAD
			Err(e) => return Err(client_err(e)),
		};

		match self.client.storage(&BlockId::Hash(block), &key) {
			Ok(Some(d)) => return Ok(Some(d.0.len() as u64)),
			Err(e) => return Err(client_err(e)),
			Ok(None) => {},
		}

		self.client
=======
			Err(e) => return async move { Err(client_err(e)) }.boxed(),
		};

		match self.client.storage(&BlockId::Hash(block), &key) {
			Ok(Some(d)) => return async move { Ok(Some(d.0.len() as u64)) }.boxed(),
			Err(e) => return async move { Err(client_err(e)) }.boxed(),
			Ok(None) => {},
		}

		let r = self
			.client
>>>>>>> d2a43d47
			.storage_pairs(&BlockId::Hash(block), &key)
			.map(|kv| {
				let item_sum = kv.iter().map(|(_, v)| v.0.len() as u64).sum::<u64>();
				if item_sum > 0 {
					Some(item_sum)
				} else {
					None
				}
			})
<<<<<<< HEAD
			.map_err(client_err)
=======
			.map_err(client_err);
		async move { r }.boxed()
>>>>>>> d2a43d47
	}

	async fn storage_hash(
		&self,
		block: Option<Block::Hash>,
		key: StorageKey,
<<<<<<< HEAD
	) -> std::result::Result<Option<Block::Hash>, Error> {
		self.block_or_best(block)
			.and_then(|block| self.client.storage_hash(&BlockId::Hash(block), &key))
			.map_err(client_err)
	}

	async fn metadata(&self, block: Option<Block::Hash>) -> std::result::Result<Bytes, Error> {
		self.block_or_best(block).map_err(client_err).and_then(|block| {
=======
	) -> FutureResult<Option<Block::Hash>> {
		let r = self
			.block_or_best(block)
			.and_then(|block| self.client.storage_hash(&BlockId::Hash(block), &key))
			.map_err(client_err);
		async move { r }.boxed()
	}

	fn metadata(&self, block: Option<Block::Hash>) -> FutureResult<Bytes> {
		let r = self.block_or_best(block).map_err(client_err).and_then(|block| {
>>>>>>> d2a43d47
			self.client
				.runtime_api()
				.metadata(&BlockId::Hash(block))
				.map(Into::into)
				.map_err(|e| Error::Client(Box::new(e)))
<<<<<<< HEAD
		})
	}

	async fn runtime_version(
		&self,
		block: Option<Block::Hash>,
	) -> std::result::Result<RuntimeVersion, Error> {
		self.block_or_best(block).map_err(client_err).and_then(|block| {
			self.client
				.runtime_version_at(&BlockId::Hash(block))
				.map_err(|e| Error::Client(Box::new(e)))
		})
=======
		});
		async move { r }.boxed()
	}

	fn runtime_version(&self, block: Option<Block::Hash>) -> FutureResult<RuntimeVersion> {
		let r = self.block_or_best(block).map_err(client_err).and_then(|block| {
			self.client
				.runtime_version_at(&BlockId::Hash(block))
				.map_err(|e| Error::Client(Box::new(e)))
		});
		async move { r }.boxed()
>>>>>>> d2a43d47
	}

	async fn query_storage(
		&self,
		from: Block::Hash,
		to: Option<Block::Hash>,
		keys: Vec<StorageKey>,
	) -> std::result::Result<Vec<StorageChangeSet<Block::Hash>>, Error> {
		let call_fn = move || {
			let range = self.split_query_storage_range(from, to)?;
			let mut changes = Vec::new();
			let mut last_values = HashMap::new();
			self.query_storage_unfiltered(&range, &keys, &mut last_values, &mut changes)?;
			self.query_storage_filtered(&range, &keys, &last_values, &mut changes)?;
			Ok(changes)
		};
<<<<<<< HEAD
		call_fn()
=======

		let r = call_fn();
		async move { r }.boxed()
>>>>>>> d2a43d47
	}

	async fn query_storage_at(
		&self,
		keys: Vec<StorageKey>,
		at: Option<Block::Hash>,
	) -> std::result::Result<Vec<StorageChangeSet<Block::Hash>>, Error> {
		let at = at.unwrap_or_else(|| self.client.info().best_hash);
		self.query_storage(at, Some(at), keys).await
	}

	async fn read_proof(
		&self,
		block: Option<Block::Hash>,
		keys: Vec<StorageKey>,
<<<<<<< HEAD
	) -> std::result::Result<ReadProof<Block::Hash>, Error> {
		self.block_or_best(block)
=======
	) -> FutureResult<ReadProof<Block::Hash>> {
		let r = self
			.block_or_best(block)
>>>>>>> d2a43d47
			.and_then(|block| {
				self.client
					.read_proof(&BlockId::Hash(block), &mut keys.iter().map(|key| key.0.as_ref()))
					.map(|proof| proof.iter_nodes().map(|node| node.into()).collect())
					.map(|proof| ReadProof { at: block, proof })
			})
<<<<<<< HEAD
			.map_err(client_err)
=======
			.map_err(client_err);
		async move { r }.boxed()
>>>>>>> d2a43d47
	}

	async fn trace_block(
		&self,
<<<<<<< HEAD
		block: Block::Hash,
		targets: Option<String>,
		storage_keys: Option<String>,
	) -> std::result::Result<sp_rpc::tracing::TraceBlockResponse, Error> {
		sc_tracing::block::BlockExecutor::new(
			self.client.clone(),
			block,
			targets,
			storage_keys,
			self.rpc_max_payload,
		)
		.trace_block()
		.map_err(|e| invalid_block::<Block>(block, None, e.to_string()))
	}

	fn subscribe_runtime_version(
		&self,
		mut sink: SubscriptionSink,
	) -> std::result::Result<(), Error> {
		let executor = self.executor.clone();
		let client = self.client.clone();

		let mut previous_version = client
			.runtime_version_at(&BlockId::hash(client.info().best_hash))
			.expect("best hash is valid; qed");
		let _ = sink.send(&previous_version);
		let rt_version_stream = client
			.storage_changes_notification_stream(
				Some(&[StorageKey(well_known_keys::CODE.to_vec())]),
				None,
			)
			.map_err(|blockchain_err| Error::Client(Box::new(blockchain_err)))?;

		let fut = async move {
			rt_version_stream
				.filter_map(|_| {
					let info = client.info();
					let version = client.runtime_version_at(&BlockId::hash(info.best_hash));
					match version {
						Ok(v) =>
							if previous_version != v {
								previous_version = v.clone();
								future::ready(Some(v))
							} else {
								future::ready(None)
							},
						Err(e) => {
							log::error!("Could not fetch current runtime version. Error={:?}", e);
							future::ready(None)
						},
					}
				})
				.take_while(|version| {
					future::ready(sink.send(&version).map_or_else(
						|e| {
							log::error!("Could not send data to the state_subscribeRuntimeVersion subscriber: {:?}", e);
							false
						},
						|_| true,
					))
				})
				.for_each(|_| future::ready(()))
				.await;
		}
		.boxed();
		executor.execute(fut);
=======
		_meta: crate::Metadata,
		subscriber: Subscriber<RuntimeVersion>,
	) {
		let stream = match self.client.storage_changes_notification_stream(
			Some(&[StorageKey(well_known_keys::CODE.to_vec())]),
			None,
		) {
			Ok(stream) => stream,
			Err(err) => {
				let _ = subscriber.reject(Error::from(client_err(err)).into());
				return
			},
		};

		self.subscriptions.add(subscriber, |sink| {
			let version = self
				.block_or_best(None)
				.and_then(|block| {
					self.client.runtime_version_at(&BlockId::Hash(block)).map_err(Into::into)
				})
				.map_err(client_err)
				.map_err(Into::into);

			let client = self.client.clone();
			let mut previous_version = version.clone();

			let stream = stream.filter_map(move |_| {
				let info = client.info();
				let version = client
					.runtime_version_at(&BlockId::hash(info.best_hash))
					.map_err(|e| Error::Client(Box::new(e)))
					.map_err(Into::into);
				if previous_version != version {
					previous_version = version.clone();
					future::ready(Some(Ok::<_, ()>(version)))
				} else {
					future::ready(None)
				}
			});

			stream::iter(vec![Ok(version)])
				.chain(stream)
				.forward(sink.sink_map_err(|e| warn!("Error sending notifications: {:?}", e)))
				// we ignore the resulting Stream (if the first stream is over we are unsubscribed)
				.map(|_| ())
		});
	}
>>>>>>> d2a43d47

		Ok(())
	}

	fn subscribe_storage(
		&self,
		mut sink: SubscriptionSink,
		keys: Option<Vec<StorageKey>>,
	) -> std::result::Result<(), Error> {
		let executor = self.executor.clone();
		let client = self.client.clone();

		let initial = {
			let block = client.info().best_hash;
			let changes: Vec<(StorageKey, Option<StorageData>)> = keys
				.as_ref()
				.map(|keys| {
					keys.iter()
						.map(|storage_key| {
							futures::executor::block_on(
								StateBackend::storage(
									self,
									Some(block.clone()).into(),
									storage_key.clone(),
								)
								.map(|val| (storage_key.clone(), val.unwrap_or(None))),
							)
						})
						.collect()
				})
				.unwrap_or_default();
			vec![StorageChangeSet { block, changes }]
		};

<<<<<<< HEAD
		if let Err(e) = sink.send(&initial) {
			return Err(e.into())
		}

		let stream = client
			.storage_changes_notification_stream(keys.as_ref().map(|keys| &**keys), None)
			.map_err(|blockchain_err| Error::Client(Box::new(blockchain_err)))?;

		let fut = async move {
			stream
				.map(|(block, changes)| {
					StorageChangeSet {
						block,
						changes: changes
							.iter()
							.filter_map(|(o_sk, k, v)| {
								// Note: the first `Option<&StorageKey>` seems to be the parent key, so it's set only
								// for storage events stemming from child storage, `None` otherwise. This RPC only
								// returns non-child storage.
								if o_sk.is_none() {
									Some((k.clone(), v.cloned()))
								} else {
									None
								}
							})
							.collect(),
					}
				})
				.take_while(|changes| {
					future::ready(sink.send(&changes).map_or_else(
						|e| {
							log::error!("Could not send data to the state_subscribeStorage subscriber: {:?}", e);
							false
						},
						|_| true,
					))
				})
				.for_each(|_| future::ready(()))
				.await;
		}
		.boxed();
=======
		// initial values
		let initial = stream::iter(
			keys.map(|keys| {
				let block = self.client.info().best_hash;
				let changes = keys
					.into_iter()
					.map(|key| {
						let v = self.client.storage(&BlockId::Hash(block), &key).ok().flatten();
						(key, v)
					})
					.collect();
				vec![Ok(Ok(StorageChangeSet { block, changes }))]
			})
			.unwrap_or_default(),
		);

		self.subscriptions.add(subscriber, |sink| {
			let stream = stream.map(|(block, changes)| {
				Ok(Ok::<_, rpc::Error>(StorageChangeSet {
					block,
					changes: changes
						.iter()
						.filter_map(|(o_sk, k, v)| o_sk.is_none().then(|| (k.clone(), v.cloned())))
						.collect(),
				}))
			});

			initial
				.chain(stream)
				.forward(sink.sink_map_err(|e| warn!("Error sending notifications: {:?}", e)))
				// we ignore the resulting Stream (if the first stream is over we are unsubscribed)
				.map(|_| ())
		});
	}
>>>>>>> d2a43d47

		executor.execute(fut);

<<<<<<< HEAD
		Ok(())
=======
	fn trace_block(
		&self,
		block: Block::Hash,
		targets: Option<String>,
		storage_keys: Option<String>,
	) -> FutureResult<sp_rpc::tracing::TraceBlockResponse> {
		let block_executor = sc_tracing::block::BlockExecutor::new(
			self.client.clone(),
			block,
			targets,
			storage_keys,
			self.rpc_max_payload,
		);
		let r = block_executor
			.trace_block()
			.map_err(|e| invalid_block::<Block>(block, None, e.to_string()));
		async move { r }.boxed()
>>>>>>> d2a43d47
	}
}

#[async_trait::async_trait]
impl<BE, Block, Client> ChildStateBackend<Block, Client> for FullState<BE, Block, Client>
where
	Block: BlockT + 'static,
	BE: Backend<Block> + 'static,
	Client: ExecutorProvider<Block>
		+ StorageProvider<Block, BE>
		+ ProofProvider<Block>
		+ HeaderBackend<Block>
		+ BlockBackend<Block>
		+ HeaderMetadata<Block, Error = sp_blockchain::Error>
		+ BlockchainEvents<Block>
		+ CallApiAt<Block>
		+ ProvideRuntimeApi<Block>
		+ Send
		+ Sync
		+ 'static,
	Client::Api: Metadata<Block>,
{
	async fn read_child_proof(
		&self,
		block: Option<Block::Hash>,
		storage_key: PrefixedStorageKey,
		keys: Vec<StorageKey>,
<<<<<<< HEAD
	) -> std::result::Result<ReadProof<Block::Hash>, Error> {
		self.block_or_best(block)
=======
	) -> FutureResult<ReadProof<Block::Hash>> {
		let r = self
			.block_or_best(block)
>>>>>>> d2a43d47
			.and_then(|block| {
				let child_info = match ChildType::from_prefixed_key(&storage_key) {
					Some((ChildType::ParentKeyId, storage_key)) =>
						ChildInfo::new_default(storage_key),
					None => return Err(sp_blockchain::Error::InvalidChildStorageKey),
				};
				self.client
					.read_child_proof(
						&BlockId::Hash(block),
						&child_info,
						&mut keys.iter().map(|key| key.0.as_ref()),
					)
					.map(|proof| proof.iter_nodes().map(|node| node.into()).collect())
					.map(|proof| ReadProof { at: block, proof })
			})
<<<<<<< HEAD
			.map_err(client_err)
=======
			.map_err(client_err);

		async move { r }.boxed()
>>>>>>> d2a43d47
	}

	async fn storage_keys(
		&self,
		block: Option<Block::Hash>,
		storage_key: PrefixedStorageKey,
		prefix: StorageKey,
<<<<<<< HEAD
	) -> std::result::Result<Vec<StorageKey>, Error> {
		self.block_or_best(block)
=======
	) -> FutureResult<Vec<StorageKey>> {
		let r = self
			.block_or_best(block)
>>>>>>> d2a43d47
			.and_then(|block| {
				let child_info = match ChildType::from_prefixed_key(&storage_key) {
					Some((ChildType::ParentKeyId, storage_key)) =>
						ChildInfo::new_default(storage_key),
					None => return Err(sp_blockchain::Error::InvalidChildStorageKey),
				};
				self.client.child_storage_keys(&BlockId::Hash(block), &child_info, &prefix)
			})
<<<<<<< HEAD
			.map_err(client_err)
=======
			.map_err(client_err);

		async move { r }.boxed()
>>>>>>> d2a43d47
	}

	async fn storage_keys_paged(
		&self,
		block: Option<Block::Hash>,
		storage_key: PrefixedStorageKey,
		prefix: Option<StorageKey>,
		count: u32,
		start_key: Option<StorageKey>,
<<<<<<< HEAD
	) -> std::result::Result<Vec<StorageKey>, Error> {
		self.block_or_best(block)
=======
	) -> FutureResult<Vec<StorageKey>> {
		let r = self
			.block_or_best(block)
>>>>>>> d2a43d47
			.and_then(|block| {
				let child_info = match ChildType::from_prefixed_key(&storage_key) {
					Some((ChildType::ParentKeyId, storage_key)) =>
						ChildInfo::new_default(storage_key),
					None => return Err(sp_blockchain::Error::InvalidChildStorageKey),
				};
				self.client.child_storage_keys_iter(
					&BlockId::Hash(block),
					child_info,
					prefix.as_ref(),
					start_key.as_ref(),
				)
			})
			.map(|iter| iter.take(count as usize).collect())
<<<<<<< HEAD
			.map_err(client_err)
=======
			.map_err(client_err);

		async move { r }.boxed()
>>>>>>> d2a43d47
	}

	async fn storage(
		&self,
		block: Option<Block::Hash>,
		storage_key: PrefixedStorageKey,
		key: StorageKey,
<<<<<<< HEAD
	) -> std::result::Result<Option<StorageData>, Error> {
		self.block_or_best(block)
=======
	) -> FutureResult<Option<StorageData>> {
		let r = self
			.block_or_best(block)
>>>>>>> d2a43d47
			.and_then(|block| {
				let child_info = match ChildType::from_prefixed_key(&storage_key) {
					Some((ChildType::ParentKeyId, storage_key)) =>
						ChildInfo::new_default(storage_key),
					None => return Err(sp_blockchain::Error::InvalidChildStorageKey),
				};
				self.client.child_storage(&BlockId::Hash(block), &child_info, &key)
			})
<<<<<<< HEAD
			.map_err(client_err)
=======
			.map_err(client_err);

		async move { r }.boxed()
>>>>>>> d2a43d47
	}

	async fn storage_hash(
		&self,
		block: Option<Block::Hash>,
		storage_key: PrefixedStorageKey,
		key: StorageKey,
<<<<<<< HEAD
	) -> std::result::Result<Option<Block::Hash>, Error> {
		self.block_or_best(block)
=======
	) -> FutureResult<Option<Block::Hash>> {
		let r = self
			.block_or_best(block)
>>>>>>> d2a43d47
			.and_then(|block| {
				let child_info = match ChildType::from_prefixed_key(&storage_key) {
					Some((ChildType::ParentKeyId, storage_key)) =>
						ChildInfo::new_default(storage_key),
					None => return Err(sp_blockchain::Error::InvalidChildStorageKey),
				};
				self.client.child_storage_hash(&BlockId::Hash(block), &child_info, &key)
			})
<<<<<<< HEAD
			.map_err(client_err)
=======
			.map_err(client_err);

		async move { r }.boxed()
>>>>>>> d2a43d47
	}
}

/// Splits passed range into two subranges where:
/// - first range has at least one element in it;
/// - second range (optionally) starts at given `middle` element.
pub(crate) fn split_range(
	size: usize,
	middle: Option<usize>,
) -> (Range<usize>, Option<Range<usize>>) {
	// check if we can filter blocks-with-changes from some (sub)range using changes tries
	let range2_begin = match middle {
		// some of required changes tries are pruned => use available tries
		Some(middle) if middle != 0 => Some(middle),
		// all required changes tries are available, but we still want values at first block
		// => do 'unfiltered' read for the first block and 'filtered' for the rest
		Some(_) if size > 1 => Some(1),
		// range contains single element => do not use changes tries
		Some(_) => None,
		// changes tries are not available => do 'unfiltered' read for the whole range
		None => None,
	};
	let range1 = 0..range2_begin.unwrap_or(size);
	let range2 = range2_begin.map(|begin| begin..size);
	(range1, range2)
}

fn invalid_block_range<B: BlockT>(
	from: &CachedHeaderMetadata<B>,
	to: &CachedHeaderMetadata<B>,
	details: String,
) -> Error {
	let to_string = |h: &CachedHeaderMetadata<B>| format!("{} ({:?})", h.number, h.hash);

	Error::InvalidBlockRange { from: to_string(from), to: to_string(to), details }
}

fn invalid_block<B: BlockT>(from: B::Hash, to: Option<B::Hash>, details: String) -> Error {
	Error::InvalidBlockRange { from: format!("{:?}", from), to: format!("{:?}", to), details }
}<|MERGE_RESOLUTION|>--- conflicted
+++ resolved
@@ -18,13 +18,6 @@
 
 //! State API backend for full nodes.
 
-<<<<<<< HEAD
-=======
-use futures::{future, stream, FutureExt, SinkExt, StreamExt};
-use jsonrpc_pubsub::{manager::SubscriptionManager, typed::Subscriber, SubscriptionId};
-use log::warn;
-use rpc::Result as RpcResult;
->>>>>>> d2a43d47
 use std::{
 	collections::{BTreeMap, HashMap},
 	marker::PhantomData,
@@ -301,50 +294,27 @@
 					)
 					.map(Into::into)
 			})
-<<<<<<< HEAD
-			.map_err(client_err)
-=======
-			.map_err(client_err);
-		async move { r }.boxed()
->>>>>>> d2a43d47
+			.map_err(client_err)
 	}
 
 	async fn storage_keys(
 		&self,
 		block: Option<Block::Hash>,
 		prefix: StorageKey,
-<<<<<<< HEAD
 	) -> std::result::Result<Vec<StorageKey>, Error> {
 		self.block_or_best(block)
 			.and_then(|block| self.client.storage_keys(&BlockId::Hash(block), &prefix))
 			.map_err(client_err)
-=======
-	) -> FutureResult<Vec<StorageKey>> {
-		let r = self
-			.block_or_best(block)
-			.and_then(|block| self.client.storage_keys(&BlockId::Hash(block), &prefix))
-			.map_err(client_err);
-		async move { r }.boxed()
->>>>>>> d2a43d47
 	}
 
 	async fn storage_pairs(
 		&self,
 		block: Option<Block::Hash>,
 		prefix: StorageKey,
-<<<<<<< HEAD
 	) -> std::result::Result<Vec<(StorageKey, StorageData)>, Error> {
 		self.block_or_best(block)
 			.and_then(|block| self.client.storage_pairs(&BlockId::Hash(block), &prefix))
 			.map_err(client_err)
-=======
-	) -> FutureResult<Vec<(StorageKey, StorageData)>> {
-		let r = self
-			.block_or_best(block)
-			.and_then(|block| self.client.storage_pairs(&BlockId::Hash(block), &prefix))
-			.map_err(client_err);
-		async move { r }.boxed()
->>>>>>> d2a43d47
 	}
 
 	async fn storage_keys_paged(
@@ -353,14 +323,8 @@
 		prefix: Option<StorageKey>,
 		count: u32,
 		start_key: Option<StorageKey>,
-<<<<<<< HEAD
 	) -> std::result::Result<Vec<StorageKey>, Error> {
 		self.block_or_best(block)
-=======
-	) -> FutureResult<Vec<StorageKey>> {
-		let r = self
-			.block_or_best(block)
->>>>>>> d2a43d47
 			.and_then(|block| {
 				self.client.storage_keys_iter(
 					&BlockId::Hash(block),
@@ -369,31 +333,17 @@
 				)
 			})
 			.map(|iter| iter.take(count as usize).collect())
-<<<<<<< HEAD
-			.map_err(client_err)
-=======
-			.map_err(client_err);
-		async move { r }.boxed()
->>>>>>> d2a43d47
+			.map_err(client_err)
 	}
 
 	async fn storage(
 		&self,
 		block: Option<Block::Hash>,
 		key: StorageKey,
-<<<<<<< HEAD
 	) -> std::result::Result<Option<StorageData>, Error> {
 		self.block_or_best(block)
 			.and_then(|block| self.client.storage(&BlockId::Hash(block), &key))
 			.map_err(client_err)
-=======
-	) -> FutureResult<Option<StorageData>> {
-		let r = self
-			.block_or_best(block)
-			.and_then(|block| self.client.storage(&BlockId::Hash(block), &key))
-			.map_err(client_err);
-		async move { r }.boxed()
->>>>>>> d2a43d47
 	}
 
 	async fn storage_size(
@@ -403,7 +353,6 @@
 	) -> std::result::Result<Option<u64>, Error> {
 		let block = match self.block_or_best(block) {
 			Ok(b) => b,
-<<<<<<< HEAD
 			Err(e) => return Err(client_err(e)),
 		};
 
@@ -414,19 +363,6 @@
 		}
 
 		self.client
-=======
-			Err(e) => return async move { Err(client_err(e)) }.boxed(),
-		};
-
-		match self.client.storage(&BlockId::Hash(block), &key) {
-			Ok(Some(d)) => return async move { Ok(Some(d.0.len() as u64)) }.boxed(),
-			Err(e) => return async move { Err(client_err(e)) }.boxed(),
-			Ok(None) => {},
-		}
-
-		let r = self
-			.client
->>>>>>> d2a43d47
 			.storage_pairs(&BlockId::Hash(block), &key)
 			.map(|kv| {
 				let item_sum = kv.iter().map(|(_, v)| v.0.len() as u64).sum::<u64>();
@@ -436,19 +372,13 @@
 					None
 				}
 			})
-<<<<<<< HEAD
-			.map_err(client_err)
-=======
-			.map_err(client_err);
-		async move { r }.boxed()
->>>>>>> d2a43d47
+			.map_err(client_err)
 	}
 
 	async fn storage_hash(
 		&self,
 		block: Option<Block::Hash>,
 		key: StorageKey,
-<<<<<<< HEAD
 	) -> std::result::Result<Option<Block::Hash>, Error> {
 		self.block_or_best(block)
 			.and_then(|block| self.client.storage_hash(&BlockId::Hash(block), &key))
@@ -457,24 +387,11 @@
 
 	async fn metadata(&self, block: Option<Block::Hash>) -> std::result::Result<Bytes, Error> {
 		self.block_or_best(block).map_err(client_err).and_then(|block| {
-=======
-	) -> FutureResult<Option<Block::Hash>> {
-		let r = self
-			.block_or_best(block)
-			.and_then(|block| self.client.storage_hash(&BlockId::Hash(block), &key))
-			.map_err(client_err);
-		async move { r }.boxed()
-	}
-
-	fn metadata(&self, block: Option<Block::Hash>) -> FutureResult<Bytes> {
-		let r = self.block_or_best(block).map_err(client_err).and_then(|block| {
->>>>>>> d2a43d47
 			self.client
 				.runtime_api()
 				.metadata(&BlockId::Hash(block))
 				.map(Into::into)
 				.map_err(|e| Error::Client(Box::new(e)))
-<<<<<<< HEAD
 		})
 	}
 
@@ -487,19 +404,6 @@
 				.runtime_version_at(&BlockId::Hash(block))
 				.map_err(|e| Error::Client(Box::new(e)))
 		})
-=======
-		});
-		async move { r }.boxed()
-	}
-
-	fn runtime_version(&self, block: Option<Block::Hash>) -> FutureResult<RuntimeVersion> {
-		let r = self.block_or_best(block).map_err(client_err).and_then(|block| {
-			self.client
-				.runtime_version_at(&BlockId::Hash(block))
-				.map_err(|e| Error::Client(Box::new(e)))
-		});
-		async move { r }.boxed()
->>>>>>> d2a43d47
 	}
 
 	async fn query_storage(
@@ -516,13 +420,7 @@
 			self.query_storage_filtered(&range, &keys, &last_values, &mut changes)?;
 			Ok(changes)
 		};
-<<<<<<< HEAD
 		call_fn()
-=======
-
-		let r = call_fn();
-		async move { r }.boxed()
->>>>>>> d2a43d47
 	}
 
 	async fn query_storage_at(
@@ -538,31 +436,19 @@
 		&self,
 		block: Option<Block::Hash>,
 		keys: Vec<StorageKey>,
-<<<<<<< HEAD
 	) -> std::result::Result<ReadProof<Block::Hash>, Error> {
 		self.block_or_best(block)
-=======
-	) -> FutureResult<ReadProof<Block::Hash>> {
-		let r = self
-			.block_or_best(block)
->>>>>>> d2a43d47
 			.and_then(|block| {
 				self.client
 					.read_proof(&BlockId::Hash(block), &mut keys.iter().map(|key| key.0.as_ref()))
 					.map(|proof| proof.iter_nodes().map(|node| node.into()).collect())
 					.map(|proof| ReadProof { at: block, proof })
 			})
-<<<<<<< HEAD
-			.map_err(client_err)
-=======
-			.map_err(client_err);
-		async move { r }.boxed()
->>>>>>> d2a43d47
+			.map_err(client_err)
 	}
 
 	async fn trace_block(
 		&self,
-<<<<<<< HEAD
 		block: Block::Hash,
 		targets: Option<String>,
 		storage_keys: Option<String>,
@@ -629,55 +515,6 @@
 		}
 		.boxed();
 		executor.execute(fut);
-=======
-		_meta: crate::Metadata,
-		subscriber: Subscriber<RuntimeVersion>,
-	) {
-		let stream = match self.client.storage_changes_notification_stream(
-			Some(&[StorageKey(well_known_keys::CODE.to_vec())]),
-			None,
-		) {
-			Ok(stream) => stream,
-			Err(err) => {
-				let _ = subscriber.reject(Error::from(client_err(err)).into());
-				return
-			},
-		};
-
-		self.subscriptions.add(subscriber, |sink| {
-			let version = self
-				.block_or_best(None)
-				.and_then(|block| {
-					self.client.runtime_version_at(&BlockId::Hash(block)).map_err(Into::into)
-				})
-				.map_err(client_err)
-				.map_err(Into::into);
-
-			let client = self.client.clone();
-			let mut previous_version = version.clone();
-
-			let stream = stream.filter_map(move |_| {
-				let info = client.info();
-				let version = client
-					.runtime_version_at(&BlockId::hash(info.best_hash))
-					.map_err(|e| Error::Client(Box::new(e)))
-					.map_err(Into::into);
-				if previous_version != version {
-					previous_version = version.clone();
-					future::ready(Some(Ok::<_, ()>(version)))
-				} else {
-					future::ready(None)
-				}
-			});
-
-			stream::iter(vec![Ok(version)])
-				.chain(stream)
-				.forward(sink.sink_map_err(|e| warn!("Error sending notifications: {:?}", e)))
-				// we ignore the resulting Stream (if the first stream is over we are unsubscribed)
-				.map(|_| ())
-		});
-	}
->>>>>>> d2a43d47
 
 		Ok(())
 	}
@@ -712,7 +549,6 @@
 			vec![StorageChangeSet { block, changes }]
 		};
 
-<<<<<<< HEAD
 		if let Err(e) = sink.send(&initial) {
 			return Err(e.into())
 		}
@@ -754,66 +590,10 @@
 				.await;
 		}
 		.boxed();
-=======
-		// initial values
-		let initial = stream::iter(
-			keys.map(|keys| {
-				let block = self.client.info().best_hash;
-				let changes = keys
-					.into_iter()
-					.map(|key| {
-						let v = self.client.storage(&BlockId::Hash(block), &key).ok().flatten();
-						(key, v)
-					})
-					.collect();
-				vec![Ok(Ok(StorageChangeSet { block, changes }))]
-			})
-			.unwrap_or_default(),
-		);
-
-		self.subscriptions.add(subscriber, |sink| {
-			let stream = stream.map(|(block, changes)| {
-				Ok(Ok::<_, rpc::Error>(StorageChangeSet {
-					block,
-					changes: changes
-						.iter()
-						.filter_map(|(o_sk, k, v)| o_sk.is_none().then(|| (k.clone(), v.cloned())))
-						.collect(),
-				}))
-			});
-
-			initial
-				.chain(stream)
-				.forward(sink.sink_map_err(|e| warn!("Error sending notifications: {:?}", e)))
-				// we ignore the resulting Stream (if the first stream is over we are unsubscribed)
-				.map(|_| ())
-		});
-	}
->>>>>>> d2a43d47
 
 		executor.execute(fut);
 
-<<<<<<< HEAD
 		Ok(())
-=======
-	fn trace_block(
-		&self,
-		block: Block::Hash,
-		targets: Option<String>,
-		storage_keys: Option<String>,
-	) -> FutureResult<sp_rpc::tracing::TraceBlockResponse> {
-		let block_executor = sc_tracing::block::BlockExecutor::new(
-			self.client.clone(),
-			block,
-			targets,
-			storage_keys,
-			self.rpc_max_payload,
-		);
-		let r = block_executor
-			.trace_block()
-			.map_err(|e| invalid_block::<Block>(block, None, e.to_string()));
-		async move { r }.boxed()
->>>>>>> d2a43d47
 	}
 }
 
@@ -841,14 +621,8 @@
 		block: Option<Block::Hash>,
 		storage_key: PrefixedStorageKey,
 		keys: Vec<StorageKey>,
-<<<<<<< HEAD
 	) -> std::result::Result<ReadProof<Block::Hash>, Error> {
 		self.block_or_best(block)
-=======
-	) -> FutureResult<ReadProof<Block::Hash>> {
-		let r = self
-			.block_or_best(block)
->>>>>>> d2a43d47
 			.and_then(|block| {
 				let child_info = match ChildType::from_prefixed_key(&storage_key) {
 					Some((ChildType::ParentKeyId, storage_key)) =>
@@ -864,13 +638,7 @@
 					.map(|proof| proof.iter_nodes().map(|node| node.into()).collect())
 					.map(|proof| ReadProof { at: block, proof })
 			})
-<<<<<<< HEAD
-			.map_err(client_err)
-=======
-			.map_err(client_err);
-
-		async move { r }.boxed()
->>>>>>> d2a43d47
+			.map_err(client_err)
 	}
 
 	async fn storage_keys(
@@ -878,14 +646,8 @@
 		block: Option<Block::Hash>,
 		storage_key: PrefixedStorageKey,
 		prefix: StorageKey,
-<<<<<<< HEAD
 	) -> std::result::Result<Vec<StorageKey>, Error> {
 		self.block_or_best(block)
-=======
-	) -> FutureResult<Vec<StorageKey>> {
-		let r = self
-			.block_or_best(block)
->>>>>>> d2a43d47
 			.and_then(|block| {
 				let child_info = match ChildType::from_prefixed_key(&storage_key) {
 					Some((ChildType::ParentKeyId, storage_key)) =>
@@ -894,13 +656,7 @@
 				};
 				self.client.child_storage_keys(&BlockId::Hash(block), &child_info, &prefix)
 			})
-<<<<<<< HEAD
-			.map_err(client_err)
-=======
-			.map_err(client_err);
-
-		async move { r }.boxed()
->>>>>>> d2a43d47
+			.map_err(client_err)
 	}
 
 	async fn storage_keys_paged(
@@ -910,14 +666,8 @@
 		prefix: Option<StorageKey>,
 		count: u32,
 		start_key: Option<StorageKey>,
-<<<<<<< HEAD
 	) -> std::result::Result<Vec<StorageKey>, Error> {
 		self.block_or_best(block)
-=======
-	) -> FutureResult<Vec<StorageKey>> {
-		let r = self
-			.block_or_best(block)
->>>>>>> d2a43d47
 			.and_then(|block| {
 				let child_info = match ChildType::from_prefixed_key(&storage_key) {
 					Some((ChildType::ParentKeyId, storage_key)) =>
@@ -932,13 +682,7 @@
 				)
 			})
 			.map(|iter| iter.take(count as usize).collect())
-<<<<<<< HEAD
-			.map_err(client_err)
-=======
-			.map_err(client_err);
-
-		async move { r }.boxed()
->>>>>>> d2a43d47
+			.map_err(client_err)
 	}
 
 	async fn storage(
@@ -946,14 +690,8 @@
 		block: Option<Block::Hash>,
 		storage_key: PrefixedStorageKey,
 		key: StorageKey,
-<<<<<<< HEAD
 	) -> std::result::Result<Option<StorageData>, Error> {
 		self.block_or_best(block)
-=======
-	) -> FutureResult<Option<StorageData>> {
-		let r = self
-			.block_or_best(block)
->>>>>>> d2a43d47
 			.and_then(|block| {
 				let child_info = match ChildType::from_prefixed_key(&storage_key) {
 					Some((ChildType::ParentKeyId, storage_key)) =>
@@ -962,13 +700,7 @@
 				};
 				self.client.child_storage(&BlockId::Hash(block), &child_info, &key)
 			})
-<<<<<<< HEAD
-			.map_err(client_err)
-=======
-			.map_err(client_err);
-
-		async move { r }.boxed()
->>>>>>> d2a43d47
+			.map_err(client_err)
 	}
 
 	async fn storage_hash(
@@ -976,14 +708,8 @@
 		block: Option<Block::Hash>,
 		storage_key: PrefixedStorageKey,
 		key: StorageKey,
-<<<<<<< HEAD
 	) -> std::result::Result<Option<Block::Hash>, Error> {
 		self.block_or_best(block)
-=======
-	) -> FutureResult<Option<Block::Hash>> {
-		let r = self
-			.block_or_best(block)
->>>>>>> d2a43d47
 			.and_then(|block| {
 				let child_info = match ChildType::from_prefixed_key(&storage_key) {
 					Some((ChildType::ParentKeyId, storage_key)) =>
@@ -992,13 +718,7 @@
 				};
 				self.client.child_storage_hash(&BlockId::Hash(block), &child_info, &key)
 			})
-<<<<<<< HEAD
-			.map_err(client_err)
-=======
-			.map_err(client_err);
-
-		async move { r }.boxed()
->>>>>>> d2a43d47
+			.map_err(client_err)
 	}
 }
 
