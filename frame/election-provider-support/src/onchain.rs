// This file is part of Substrate.

// Copyright (C) 2020-2022 Parity Technologies (UK) Ltd.
// SPDX-License-Identifier: Apache-2.0

// Licensed under the Apache License, Version 2.0 (the "License");
// you may not use this file except in compliance with the License.
// You may obtain a copy of the License at
//
// 	http://www.apache.org/licenses/LICENSE-2.0
//
// Unless required by applicable law or agreed to in writing, software
// distributed under the License is distributed on an "AS IS" BASIS,
// WITHOUT WARRANTIES OR CONDITIONS OF ANY KIND, either express or implied.
// See the License for the specific language governing permissions and
// limitations under the License.

//! An implementation of [`ElectionProvider`] that does an on-chain sequential phragmen.

<<<<<<< HEAD
use crate::{
	BoundedSupportsOf, ElectionDataProvider, ElectionProvider, PageIndex,
	TruncateIntoBoundedSupports,
};
use frame_support::{
	traits::{ConstU32, Get},
	weights::DispatchClass,
};
=======
use crate::{ElectionDataProvider, ElectionProvider, InstantElectionProvider};
use frame_support::{traits::Get, weights::DispatchClass};
>>>>>>> 13076478
use sp_npos_elections::*;
use sp_std::{collections::btree_map::BTreeMap, marker::PhantomData, prelude::*};

/// Errors of the on-chain election.
#[derive(Eq, PartialEq, Debug)]
pub enum Error {
	/// An internal error in the NPoS elections crate.
	NposElections(sp_npos_elections::Error),
	/// Errors from the data provider.
	DataProvider(&'static str),
	/// The remaining pages expected are more than one, and the onchain seq-phragmen does not
	/// support that.
	NoMoreThenSinglePageExpected,
}

impl From<sp_npos_elections::Error> for Error {
	fn from(e: sp_npos_elections::Error) -> Self {
		Error::NposElections(e)
	}
}

/// A simple on-chain implementation of the election provider trait.
///
/// This will accept voting data on the fly and produce the results immediately.
///
/// The amount of voters and targets that is fetched from [`Config::DataProvider`] is configurable
/// via [`Config::VoterPageSize`] and [`Config::TargetPageSize`].
///
/// The bounds of the returning results is determined by [`Config::MaxBackersPerWinner`] and
/// [`Config::MaxWinnersPerPage`]. Note that this implementation will simply TRUNCATE the results to
/// fit into this size.
///
/// ### Warning
///
/// This can be very expensive to run frequently on-chain. Use with care. Moreover, this
/// implementation ignores the additional data of the election data provider and gives no insight on
/// how much weight was consumed.
<<<<<<< HEAD
=======
///
/// Finally, the [`ElectionProvider`] implementation of this type does not impose any limits on the
/// number of voters and targets that are fetched. This could potentially make this unsuitable for
/// execution onchain. On the other hand, the [`InstantElectionProvider`] implementation does limit
/// these inputs.
///
/// It is advisable to use the former ([`ElectionProvider::elect`]) only at genesis, or for testing,
/// the latter [`InstantElectionProvider::instant_elect`] for onchain operations, with thoughtful
/// bounds.
>>>>>>> 13076478
pub struct OnChainSequentialPhragmen<T: Config>(PhantomData<T>);

/// Configuration trait of [`OnChainSequentialPhragmen`].
///
/// Note that this is similar to a pallet traits, but [`OnChainSequentialPhragmen`] is not a pallet.
///
/// WARNING: the user of this pallet must ensure that the `Accuracy` type will work nicely with the
/// normalization operation done inside `seq_phragmen`. See
/// [`sp_npos_elections::Assignment::try_normalize`] for more info.
pub trait Config: frame_system::Config {
	/// The accuracy used to compute the election:
	type Accuracy: PerThing128;

	/// Something that provides the data for election.
	type DataProvider: ElectionDataProvider<
		AccountId = Self::AccountId,
		BlockNumber = Self::BlockNumber,
	>;

	/// Maximum targets to get from the data provider.
	type TargetPageSize: Get<Option<usize>>;

	/// Maximum voters to get from the data provider.
	type VoterPageSize: Get<Option<usize>>;

	/// Maximum number of backers allowed per target.
	///
	/// This implementation will naively trim some of the backers, without any sorting.
	type MaxBackersPerWinner: Get<u32>;

	/// Maximum number of supports that can be returned per page.
	///
	/// Similarly, if this is less than `DataProvider`'s `desired_targets`, then it will naively
	/// trim the winners without any sorting.
	type MaxWinnersPerPage: Get<u32>;
}

<<<<<<< HEAD
impl<T: Config> ElectionProvider for OnChainSequentialPhragmen<T> {
	type Error = Error;
	type Pages = ConstU32<1>;
	type AccountId = T::AccountId;
	type BlockNumber = T::BlockNumber;
	type DataProvider = T::DataProvider;
	type MaxBackersPerWinner = T::MaxBackersPerWinner;
	type MaxWinnersPerPage = T::MaxWinnersPerPage;

	fn elect(remaining: PageIndex) -> Result<BoundedSupportsOf<Self>, Self::Error> {
		if remaining != 0 {
			return Err(Error::NoMoreThenSinglePageExpected)
		}

		let voters =
			Self::DataProvider::voters(T::VoterPageSize::get(), 0).map_err(Error::DataProvider)?;

		let targets = Self::DataProvider::targets(T::TargetPageSize::get(), 0)
			.map_err(Error::DataProvider)?;
		let desired_targets = Self::DataProvider::desired_targets().map_err(Error::DataProvider)?;
=======
impl<T: Config> OnChainSequentialPhragmen<T> {
	fn elect_with(
		maybe_max_voters: Option<usize>,
		maybe_max_targets: Option<usize>,
	) -> Result<Supports<T::AccountId>, Error> {
		let voters = <Self as ElectionProvider>::DataProvider::voters(maybe_max_voters)
			.map_err(Error::DataProvider)?;
		let targets = <Self as ElectionProvider>::DataProvider::targets(maybe_max_targets)
			.map_err(Error::DataProvider)?;
		let desired_targets = <Self as ElectionProvider>::DataProvider::desired_targets()
			.map_err(Error::DataProvider)?;
>>>>>>> 13076478

		let stake_map: BTreeMap<T::AccountId, VoteWeight> = voters
			.iter()
			.map(|(validator, vote_weight, _)| (validator.clone(), *vote_weight))
			.collect();

		let stake_of =
			|w: &T::AccountId| -> VoteWeight { stake_map.get(w).cloned().unwrap_or_default() };

		let ElectionResult::<_, T::Accuracy> { winners: _, assignments } =
			seq_phragmen(desired_targets as usize, targets, voters, None).map_err(Error::from)?;

		let staked = assignment_ratio_to_staked_normalized(assignments, &stake_of)?;

		let weight = T::BlockWeights::get().max_block;
		frame_system::Pallet::<T>::register_extra_weight_unchecked(
			weight,
			DispatchClass::Mandatory,
		);

		let supports = to_supports(&staked);
		let bounded_supports = supports.truncate_into_bounded_supports();
		Ok(bounded_supports.into())
	}
}

impl<T: Config> ElectionProvider for OnChainSequentialPhragmen<T> {
	type AccountId = T::AccountId;
	type BlockNumber = T::BlockNumber;
	type Error = Error;
	type DataProvider = T::DataProvider;

	fn elect() -> Result<Supports<T::AccountId>, Self::Error> {
		Self::elect_with(None, None)
	}
}

impl<T: Config> InstantElectionProvider for OnChainSequentialPhragmen<T> {
	fn instant_elect(
		maybe_max_voters: Option<usize>,
		maybe_max_targets: Option<usize>,
	) -> Result<Supports<Self::AccountId>, Self::Error> {
		Self::elect_with(maybe_max_voters, maybe_max_targets)
	}
}

#[cfg(test)]
mod tests {
	use crate::TryIntoBoundedSupports;

	use super::*;
	use frame_support::traits::ConstU32;
	use sp_npos_elections::Support;
	use sp_runtime::Perbill;

	type AccountId = u64;
	type BlockNumber = u64;

	pub type Header = sp_runtime::generic::Header<BlockNumber, sp_runtime::traits::BlakeTwo256>;
	pub type UncheckedExtrinsic = sp_runtime::generic::UncheckedExtrinsic<AccountId, (), (), ()>;
	pub type Block = sp_runtime::generic::Block<Header, UncheckedExtrinsic>;

	frame_support::construct_runtime!(
		pub enum Runtime where
			Block = Block,
			NodeBlock = Block,
			UncheckedExtrinsic = UncheckedExtrinsic
		{
			System: frame_system::{Pallet, Call, Event<T>},
		}
	);

	impl frame_system::Config for Runtime {
		type SS58Prefix = ();
		type BaseCallFilter = frame_support::traits::Everything;
		type Origin = Origin;
		type Index = AccountId;
		type BlockNumber = BlockNumber;
		type Call = Call;
		type Hash = sp_core::H256;
		type Hashing = sp_runtime::traits::BlakeTwo256;
		type AccountId = AccountId;
		type Lookup = sp_runtime::traits::IdentityLookup<Self::AccountId>;
		type Header = sp_runtime::testing::Header;
		type Event = ();
		type BlockHashCount = ();
		type DbWeight = ();
		type BlockLength = ();
		type BlockWeights = ();
		type Version = ();
		type PalletInfo = PalletInfo;
		type AccountData = ();
		type OnNewAccount = ();
		type OnKilledAccount = ();
		type SystemWeightInfo = ();
		type OnSetCode = ();
		type MaxConsumers = ConstU32<16>;
	}

	impl Config for Runtime {
		type Accuracy = Perbill;
		type DataProvider = mock_data_provider::DataProvider;
		type TargetPageSize = ();
		type VoterPageSize = ();
		type MaxBackersPerWinner = ConstU32<16>;
		type MaxWinnersPerPage = ConstU32<16>;
	}

	type OnChainPhragmen = OnChainSequentialPhragmen<Runtime>;

	mod mock_data_provider {
		use frame_support::{bounded_vec, traits::ConstU32};

		use super::*;
<<<<<<< HEAD
		use crate::{data_provider, PageIndex, VoterOf};
=======
		use crate::{data_provider, VoterOf};
>>>>>>> 13076478

		pub struct DataProvider;
		impl ElectionDataProvider for DataProvider {
			type AccountId = AccountId;
			type BlockNumber = BlockNumber;
			type MaxVotesPerVoter = ConstU32<2>;
<<<<<<< HEAD
			fn voters(_: Option<usize>, _: PageIndex) -> data_provider::Result<Vec<VoterOf<Self>>> {
=======
			fn voters(_: Option<usize>) -> data_provider::Result<Vec<VoterOf<Self>>> {
>>>>>>> 13076478
				Ok(vec![
					(1, 10, bounded_vec![10, 20]),
					(2, 20, bounded_vec![30, 20]),
					(3, 30, bounded_vec![10, 30]),
				])
			}

			fn targets(_: Option<usize>, _: PageIndex) -> data_provider::Result<Vec<AccountId>> {
				Ok(vec![10, 20, 30])
			}

			fn desired_targets() -> data_provider::Result<u32> {
				Ok(2)
			}

			fn next_election_prediction(_: BlockNumber) -> BlockNumber {
				0
			}
		}
	}

	#[test]
	fn onchain_seq_phragmen_works() {
		sp_io::TestExternalities::new_empty().execute_with(|| {
			let rhs: BoundedSupportsOf<OnChainPhragmen> = vec![
				(
					10 as AccountId,
					Support { total: 25, voters: vec![(1 as AccountId, 10), (3, 15)] },
				),
				(30, Support { total: 35, voters: vec![(2, 20), (3, 15)] }),
			]
			.try_into_bounded_supports()
			.unwrap();
			assert_eq!(OnChainPhragmen::elect(0).unwrap(), rhs);
		});
	}

	#[test]
	fn only_supports_single_page() {
		sp_io::TestExternalities::new_empty().execute_with(|| {
			assert_eq!(
				OnChainPhragmen::elect(1).unwrap_err(),
				super::Error::NoMoreThenSinglePageExpected
			);
		})
	}
}<|MERGE_RESOLUTION|>--- conflicted
+++ resolved
@@ -17,19 +17,14 @@
 
 //! An implementation of [`ElectionProvider`] that does an on-chain sequential phragmen.
 
-<<<<<<< HEAD
 use crate::{
-	BoundedSupportsOf, ElectionDataProvider, ElectionProvider, PageIndex,
+	BoundedSupportsOf, ElectionDataProvider, ElectionProvider, InstantElectionProvider, PageIndex,
 	TruncateIntoBoundedSupports,
 };
 use frame_support::{
 	traits::{ConstU32, Get},
 	weights::DispatchClass,
 };
-=======
-use crate::{ElectionDataProvider, ElectionProvider, InstantElectionProvider};
-use frame_support::{traits::Get, weights::DispatchClass};
->>>>>>> 13076478
 use sp_npos_elections::*;
 use sp_std::{collections::btree_map::BTreeMap, marker::PhantomData, prelude::*};
 
@@ -67,8 +62,6 @@
 /// This can be very expensive to run frequently on-chain. Use with care. Moreover, this
 /// implementation ignores the additional data of the election data provider and gives no insight on
 /// how much weight was consumed.
-<<<<<<< HEAD
-=======
 ///
 /// Finally, the [`ElectionProvider`] implementation of this type does not impose any limits on the
 /// number of voters and targets that are fetched. This could potentially make this unsuitable for
@@ -78,7 +71,6 @@
 /// It is advisable to use the former ([`ElectionProvider::elect`]) only at genesis, or for testing,
 /// the latter [`InstantElectionProvider::instant_elect`] for onchain operations, with thoughtful
 /// bounds.
->>>>>>> 13076478
 pub struct OnChainSequentialPhragmen<T: Config>(PhantomData<T>);
 
 /// Configuration trait of [`OnChainSequentialPhragmen`].
@@ -116,40 +108,19 @@
 	type MaxWinnersPerPage: Get<u32>;
 }
 
-<<<<<<< HEAD
-impl<T: Config> ElectionProvider for OnChainSequentialPhragmen<T> {
-	type Error = Error;
-	type Pages = ConstU32<1>;
-	type AccountId = T::AccountId;
-	type BlockNumber = T::BlockNumber;
-	type DataProvider = T::DataProvider;
-	type MaxBackersPerWinner = T::MaxBackersPerWinner;
-	type MaxWinnersPerPage = T::MaxWinnersPerPage;
-
-	fn elect(remaining: PageIndex) -> Result<BoundedSupportsOf<Self>, Self::Error> {
-		if remaining != 0 {
-			return Err(Error::NoMoreThenSinglePageExpected)
-		}
-
-		let voters =
-			Self::DataProvider::voters(T::VoterPageSize::get(), 0).map_err(Error::DataProvider)?;
-
-		let targets = Self::DataProvider::targets(T::TargetPageSize::get(), 0)
-			.map_err(Error::DataProvider)?;
-		let desired_targets = Self::DataProvider::desired_targets().map_err(Error::DataProvider)?;
-=======
 impl<T: Config> OnChainSequentialPhragmen<T> {
 	fn elect_with(
 		maybe_max_voters: Option<usize>,
 		maybe_max_targets: Option<usize>,
-	) -> Result<Supports<T::AccountId>, Error> {
-		let voters = <Self as ElectionProvider>::DataProvider::voters(maybe_max_voters)
+		remaining: PageIndex,
+	) -> Result<BoundedSupportsOf<Self>, Error> {
+		let voters = <Self as ElectionProvider>::DataProvider::voters(maybe_max_voters, remaining)
 			.map_err(Error::DataProvider)?;
-		let targets = <Self as ElectionProvider>::DataProvider::targets(maybe_max_targets)
-			.map_err(Error::DataProvider)?;
+		let targets =
+			<Self as ElectionProvider>::DataProvider::targets(maybe_max_targets, remaining)
+				.map_err(Error::DataProvider)?;
 		let desired_targets = <Self as ElectionProvider>::DataProvider::desired_targets()
 			.map_err(Error::DataProvider)?;
->>>>>>> 13076478
 
 		let stake_map: BTreeMap<T::AccountId, VoteWeight> = voters
 			.iter()
@@ -177,13 +148,20 @@
 }
 
 impl<T: Config> ElectionProvider for OnChainSequentialPhragmen<T> {
+	type Error = Error;
 	type AccountId = T::AccountId;
 	type BlockNumber = T::BlockNumber;
-	type Error = Error;
+	type Pages = ConstU32<1>;
 	type DataProvider = T::DataProvider;
-
-	fn elect() -> Result<Supports<T::AccountId>, Self::Error> {
-		Self::elect_with(None, None)
+	type MaxBackersPerWinner = T::MaxBackersPerWinner;
+	type MaxWinnersPerPage = T::MaxWinnersPerPage;
+
+	fn elect(remaining: PageIndex) -> Result<BoundedSupportsOf<Self>, Self::Error> {
+		if remaining != 0 {
+			return Err(Error::NoMoreThenSinglePageExpected)
+		}
+
+		Self::elect_with(None, None, remaining)
 	}
 }
 
@@ -191,8 +169,9 @@
 	fn instant_elect(
 		maybe_max_voters: Option<usize>,
 		maybe_max_targets: Option<usize>,
-	) -> Result<Supports<Self::AccountId>, Self::Error> {
-		Self::elect_with(maybe_max_voters, maybe_max_targets)
+		remaining: PageIndex,
+	) -> Result<BoundedSupportsOf<Self>, Self::Error> {
+		Self::elect_with(maybe_max_voters, maybe_max_targets, remaining)
 	}
 }
 
@@ -264,22 +243,14 @@
 		use frame_support::{bounded_vec, traits::ConstU32};
 
 		use super::*;
-<<<<<<< HEAD
 		use crate::{data_provider, PageIndex, VoterOf};
-=======
-		use crate::{data_provider, VoterOf};
->>>>>>> 13076478
 
 		pub struct DataProvider;
 		impl ElectionDataProvider for DataProvider {
 			type AccountId = AccountId;
 			type BlockNumber = BlockNumber;
 			type MaxVotesPerVoter = ConstU32<2>;
-<<<<<<< HEAD
 			fn voters(_: Option<usize>, _: PageIndex) -> data_provider::Result<Vec<VoterOf<Self>>> {
-=======
-			fn voters(_: Option<usize>) -> data_provider::Result<Vec<VoterOf<Self>>> {
->>>>>>> 13076478
 				Ok(vec![
 					(1, 10, bounded_vec![10, 20]),
 					(2, 20, bounded_vec![30, 20]),
