[package]
name = "frame-support"
version = "3.0.0"
authors = ["Parity Technologies <admin@parity.io>"]
edition = "2018"
license = "Apache-2.0"
homepage = "https://substrate.dev"
repository = "https://github.com/paritytech/substrate/"
description = "Support code for the runtime."
readme = "README.md"

[package.metadata.docs.rs]
targets = ["x86_64-unknown-linux-gnu"]

[dependencies]
serde = { version = "1.0.101", optional = true, features = ["derive"] }
codec = { package = "parity-scale-codec", version = "2.0.0", default-features = false, features = ["derive"] }
frame-metadata = { version = "13.0.0", default-features = false, path = "../metadata" }
sp-std = { version = "3.0.0", default-features = false, path = "../../primitives/std" }
sp-io = { version = "3.0.0", default-features = false, path = "../../primitives/io" }
sp-runtime = { version = "3.0.0", default-features = false, path = "../../primitives/runtime" }
sp-tracing = { version = "3.0.0", default-features = false, path = "../../primitives/tracing" }
sp-core = { version = "3.0.0", default-features = false, path = "../../primitives/core" }
sp-arithmetic = { version = "3.0.0", default-features = false, path = "../../primitives/arithmetic" }
sp-inherents = { version = "3.0.0", default-features = false, path = "../../primitives/inherents" }
sp-staking = { version = "3.0.0", default-features = false, path = "../../primitives/staking" }
frame-support-procedural = { version = "3.0.0", default-features = false, path = "./procedural" }
paste = "1.0"
once_cell = { version = "1", default-features = false, optional = true }
sp-state-machine = { version = "0.9.0", optional = true, path = "../../primitives/state-machine" }
bitflags = "1.2"
impl-trait-for-tuples = "0.2.1"
smallvec = "1.4.1"
log = { version = "0.4.14", default-features = false }

[dev-dependencies]
pretty_assertions = "0.6.1"
frame-system = { version = "3.0.0", path = "../system" }
parity-util-mem = { version = "0.9.0", default-features = false, features = ["primitive-types"] }
<<<<<<< HEAD
substrate-test-runtime-client = { version = "2.0.0", path = "../../test-utils/runtime/client" }
sp-api = { version = "3.0.0", default-features = false, path = "../../primitives/api" }
env_logger = "0.8.3"
=======
>>>>>>> 24613496

[features]
default = ["std"]
std = [
	"once_cell",
	"serde",
	"sp-io/std",
	"codec/std",
	"sp-std/std",
	"sp-runtime/std",
	"sp-tracing/std",
	"sp-arithmetic/std",
	"frame-metadata/std",
	"sp-inherents/std",
	"sp-staking/std",
	"sp-state-machine",
	"frame-support-procedural/std",
	"log/std",
]
runtime-benchmarks = []
try-runtime = []<|MERGE_RESOLUTION|>--- conflicted
+++ resolved
@@ -37,12 +37,7 @@
 pretty_assertions = "0.6.1"
 frame-system = { version = "3.0.0", path = "../system" }
 parity-util-mem = { version = "0.9.0", default-features = false, features = ["primitive-types"] }
-<<<<<<< HEAD
-substrate-test-runtime-client = { version = "2.0.0", path = "../../test-utils/runtime/client" }
-sp-api = { version = "3.0.0", default-features = false, path = "../../primitives/api" }
-env_logger = "0.8.3"
-=======
->>>>>>> 24613496
+env_logger = "0.8.0"
 
 [features]
 default = ["std"]
