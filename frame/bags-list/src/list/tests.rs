--- conflicted
+++ resolved
@@ -24,30 +24,17 @@
 use frame_support::{assert_ok, assert_storage_noop};
 
 fn node(
-	phantom: PhantomData<()>,
 	id: AccountId,
 	prev: Option<AccountId>,
 	next: Option<AccountId>,
 	bag_upper: VoteWeight,
 ) -> Node<Runtime> {
-	Node::<Runtime> { phantom, id, prev, next, bag_upper, weight: bag_upper }
+	Node::<Runtime> { id, prev, next, bag_upper, score: bag_upper, _phantom: PhantomData }
 }
 
 #[test]
 fn basic_setup_works() {
 	ExtBuilder::default().build_and_execute(|| {
-<<<<<<< HEAD
-=======
-		// syntactic sugar to create a raw node
-		let node = |id, prev, next, bag_upper| Node::<Runtime> {
-			id,
-			prev,
-			next,
-			bag_upper,
-			_phantom: PhantomData,
-		};
-
->>>>>>> 1ac8c349
 		assert_eq!(ListNodes::<Runtime>::count(), 4);
 		assert_eq!(ListNodes::<Runtime>::iter().count(), 4);
 		assert_eq!(ListBags::<Runtime>::iter().count(), 2);
@@ -57,34 +44,17 @@
 		// the state of the bags is as expected
 		assert_eq!(
 			ListBags::<Runtime>::get(10).unwrap(),
-<<<<<<< HEAD
-			Bag::<Runtime> { phantom: PhantomData, head: Some(1), tail: Some(1), bag_upper: 0 }
-		);
-		assert_eq!(
-			ListBags::<Runtime>::get(1_000).unwrap(),
-			Bag::<Runtime> { phantom: PhantomData, head: Some(2), tail: Some(4), bag_upper: 0 }
-=======
 			Bag::<Runtime> { head: Some(1), tail: Some(1), bag_upper: 0, _phantom: PhantomData }
 		);
 		assert_eq!(
 			ListBags::<Runtime>::get(1_000).unwrap(),
 			Bag::<Runtime> { head: Some(2), tail: Some(4), bag_upper: 0, _phantom: PhantomData }
->>>>>>> 1ac8c349
 		);
 
-		assert_eq!(
-			ListNodes::<Runtime>::get(2).unwrap(),
-			node(PhantomData, 2, None, Some(3), 1_000)
-		);
-		assert_eq!(
-			ListNodes::<Runtime>::get(3).unwrap(),
-			node(PhantomData, 3, Some(2), Some(4), 1_000)
-		);
-		assert_eq!(
-			ListNodes::<Runtime>::get(4).unwrap(),
-			node(PhantomData, 4, Some(3), None, 1_000)
-		);
-		assert_eq!(ListNodes::<Runtime>::get(1).unwrap(), node(PhantomData, 1, None, None, 10));
+		assert_eq!(ListNodes::<Runtime>::get(2).unwrap(), node(2, None, Some(3), 1_000));
+		assert_eq!(ListNodes::<Runtime>::get(3).unwrap(), node(3, Some(2), Some(4), 1_000));
+		assert_eq!(ListNodes::<Runtime>::get(4).unwrap(), node(4, Some(3), None, 1_000));
+		assert_eq!(ListNodes::<Runtime>::get(1).unwrap(), node(1, None, None, 10));
 
 		// non-existent id does not have a storage footprint
 		assert_eq!(ListNodes::<Runtime>::get(42), None);
@@ -113,14 +83,10 @@
 	let max_explicit_threshold = *<Runtime as Config>::BagThresholds::get().last().unwrap();
 	assert_eq!(max_explicit_threshold, 10_000);
 
-	// if the max explicit threshold is less than T::Value::max_value(),
+	// if the max explicit threshold is less than T::Score::max_value(),
 	assert!(VoteWeight::MAX > max_explicit_threshold);
 
-<<<<<<< HEAD
-	// then anything above it will belong to the VoteWeight::MAX bag.
-=======
-	// then anything above it will belong to the T::Value::max_value() bag.
->>>>>>> 1ac8c349
+	// then anything above it will belong to the T::Score::max_value() bag.
 	assert_eq!(notional_bag_for::<Runtime, _>(max_explicit_threshold), max_explicit_threshold);
 	assert_eq!(notional_bag_for::<Runtime, _>(max_explicit_threshold + 1), VoteWeight::MAX);
 }
@@ -431,33 +397,20 @@
 	fn put_in_front_of_panics_if_bag_not_found() {
 		ExtBuilder::default().skip_genesis_ids().build_and_execute_no_post_check(|| {
 			let node_10_no_bag = Node::<Runtime> {
-<<<<<<< HEAD
-				phantom: PhantomData,
-=======
->>>>>>> 1ac8c349
 				id: 10,
 				prev: None,
 				next: None,
 				bag_upper: 15,
-<<<<<<< HEAD
-				weight: 15,
+				score: 15,
+				_phantom: PhantomData,
 			};
 			let node_11_no_bag = Node::<Runtime> {
-				phantom: PhantomData,
-=======
-				_phantom: PhantomData,
-			};
-			let node_11_no_bag = Node::<Runtime> {
->>>>>>> 1ac8c349
 				id: 11,
 				prev: None,
 				next: None,
 				bag_upper: 15,
-<<<<<<< HEAD
-				weight: 15,
-=======
+				score: 15,
 				_phantom: PhantomData,
->>>>>>> 1ac8c349
 			};
 
 			// given
@@ -484,20 +437,12 @@
 
 			// implicitly also test that `node`'s `prev`/`next` are correctly re-assigned.
 			let node_42 = Node::<Runtime> {
-<<<<<<< HEAD
-				phantom: PhantomData,
-				id: 42,
-				prev: Some(1),
-				next: Some(2),
-				bag_upper: 1000,
-				weight: 1000,
-=======
 				id: 42,
 				prev: Some(1),
 				next: Some(2),
 				bag_upper: 1_000,
+				score: 1_000,
 				_phantom: PhantomData,
->>>>>>> 1ac8c349
 			};
 			assert!(!crate::ListNodes::<Runtime>::contains_key(42));
 
@@ -522,20 +467,12 @@
 
 			// implicitly also test that `node`'s `prev`/`next` are correctly re-assigned.
 			let node_42 = Node::<Runtime> {
-<<<<<<< HEAD
-				phantom: PhantomData,
-				id: 42,
-				prev: Some(4),
-				next: None,
-				bag_upper: 1000,
-				weight: 1000,
-=======
 				id: 42,
 				prev: Some(4),
 				next: None,
 				bag_upper: 1_000,
+				score: 1_000,
 				_phantom: PhantomData,
->>>>>>> 1ac8c349
 			};
 			assert!(!crate::ListNodes::<Runtime>::contains_key(42));
 
@@ -560,20 +497,12 @@
 
 			// implicitly also test that `node`'s `prev`/`next` are correctly re-assigned.
 			let node_42 = Node::<Runtime> {
-<<<<<<< HEAD
-				phantom: PhantomData,
-				id: 42,
-				prev: None,
-				next: Some(2),
-				bag_upper: 1000,
-				weight: 1000,
-=======
 				id: 42,
 				prev: None,
 				next: Some(2),
 				bag_upper: 1_000,
+				score: 1_000,
 				_phantom: PhantomData,
->>>>>>> 1ac8c349
 			};
 			assert!(!crate::ListNodes::<Runtime>::contains_key(42));
 
@@ -598,20 +527,12 @@
 
 			// implicitly also test that `node`'s `prev`/`next` are correctly re-assigned.
 			let node_42 = Node::<Runtime> {
-<<<<<<< HEAD
-				phantom: PhantomData,
-				id: 42,
-				prev: Some(42),
-				next: Some(42),
-				bag_upper: 1000,
-				weight: 1000,
-=======
 				id: 42,
 				prev: Some(42),
 				next: Some(42),
 				bag_upper: 1_000,
+				score: 1_000,
 				_phantom: PhantomData,
->>>>>>> 1ac8c349
 			};
 			assert!(!crate::ListNodes::<Runtime>::contains_key(42));
 
@@ -639,11 +560,7 @@
 				let bag = Bag::<Runtime>::get(bag_upper).unwrap();
 				let bag_ids = bag.iter().map(|n| *n.id()).collect::<Vec<_>>();
 
-<<<<<<< HEAD
-				assert_eq!(bag, Bag::<Runtime> { phantom: PhantomData, head, tail, bag_upper });
-=======
 				assert_eq!(bag, Bag::<Runtime> { head, tail, bag_upper, _phantom: PhantomData });
->>>>>>> 1ac8c349
 				assert_eq!(bag_ids, ids);
 			};
 
@@ -675,19 +592,12 @@
 	fn insert_node_sets_proper_bag() {
 		ExtBuilder::default().build_and_execute_no_post_check(|| {
 			let node = |id, bag_upper| Node::<Runtime> {
-<<<<<<< HEAD
-				phantom: PhantomData,
-=======
->>>>>>> 1ac8c349
 				id,
 				prev: None,
 				next: None,
 				bag_upper,
-<<<<<<< HEAD
-				weight: bag_upper,
-=======
+				score: bag_upper,
 				_phantom: PhantomData,
->>>>>>> 1ac8c349
 			};
 
 			assert_eq!(List::<Runtime>::get_bags(), vec![(10, vec![1]), (1_000, vec![2, 3, 4])]);
@@ -698,18 +608,14 @@
 			// TODO: test for weight updated after rebag.
 			assert_eq!(
 				ListNodes::<Runtime>::get(&42).unwrap(),
-<<<<<<< HEAD
 				Node {
-					phantom: PhantomData,
 					bag_upper: 10,
-					weight: 5,
+					score: 10,
 					prev: Some(1),
 					next: None,
-					id: 42
+					id: 42,
+					_phantom: PhantomData
 				}
-=======
-				Node { bag_upper: 10, prev: Some(1), next: None, id: 42, _phantom: PhantomData }
->>>>>>> 1ac8c349
 			);
 		});
 	}
@@ -718,19 +624,12 @@
 	fn insert_node_happy_paths_works() {
 		ExtBuilder::default().build_and_execute_no_post_check(|| {
 			let node = |id, bag_upper| Node::<Runtime> {
-<<<<<<< HEAD
-				phantom: PhantomData,
-=======
->>>>>>> 1ac8c349
 				id,
 				prev: None,
 				next: None,
 				bag_upper,
-<<<<<<< HEAD
-				weight: bag_upper,
-=======
+				score: bag_upper,
 				_phantom: PhantomData,
->>>>>>> 1ac8c349
 			};
 
 			// when inserting into a bag with 1 node
@@ -753,19 +652,12 @@
 
 			// when inserting a node pointing to the accounts not in the bag
 			let node_61 = Node::<Runtime> {
-<<<<<<< HEAD
-				phantom: PhantomData,
-=======
->>>>>>> 1ac8c349
 				id: 61,
 				prev: Some(21),
 				next: Some(101),
 				bag_upper: 20,
-<<<<<<< HEAD
-				weight: 20,
-=======
+				score: 20,
 				_phantom: PhantomData,
->>>>>>> 1ac8c349
 			};
 			bag_20.insert_node_unchecked(node_61);
 			// then ids are in order
@@ -774,19 +666,12 @@
 			assert_eq!(
 				Node::<Runtime>::get(&61).unwrap(),
 				Node::<Runtime> {
-<<<<<<< HEAD
-					phantom: PhantomData,
-=======
->>>>>>> 1ac8c349
 					id: 61,
 					prev: Some(62),
 					next: None,
 					bag_upper: 20,
-<<<<<<< HEAD
-					weight: 20,
-=======
+					score: 20,
 					_phantom: PhantomData,
->>>>>>> 1ac8c349
 				}
 			);
 
@@ -802,21 +687,11 @@
 	// Document improper ways `insert_node` may be getting used.
 	#[test]
 	fn insert_node_bad_paths_documented() {
-<<<<<<< HEAD
-=======
-		let node = |id, prev, next, bag_upper| Node::<Runtime> {
-			id,
-			prev,
-			next,
-			bag_upper,
-			_phantom: PhantomData,
-		};
->>>>>>> 1ac8c349
 		ExtBuilder::default().build_and_execute_no_post_check(|| {
 			// when inserting a node with both prev & next pointing at an account in an incorrect
 			// bag.
 			let mut bag_1000 = Bag::<Runtime>::get(1_000).unwrap();
-			bag_1000.insert_node_unchecked(node(PhantomData, 42, Some(1), Some(1), 500));
+			bag_1000.insert_node_unchecked(node(42, Some(1), Some(1), 500));
 
 			// then the proper prev and next is set.
 			assert_eq!(bag_as_ids(&bag_1000), vec![2, 3, 4, 42]);
@@ -824,7 +699,7 @@
 			// and when the node is re-fetched all the info is correct
 			assert_eq!(
 				Node::<Runtime>::get(&42).unwrap(),
-				node(PhantomData, 42, Some(4), None, bag_1000.bag_upper)
+				node(42, Some(4), None, bag_1000.bag_upper)
 			);
 		});
 
@@ -834,7 +709,7 @@
 			assert_eq!(bag_as_ids(&bag_1000), vec![2, 3, 4]);
 
 			// when inserting a node with duplicate id 3
-			bag_1000.insert_node_unchecked(node(PhantomData, 3, None, None, bag_1000.bag_upper));
+			bag_1000.insert_node_unchecked(node(3, None, None, bag_1000.bag_upper));
 
 			// then all the nodes after the duplicate are lost (because it is set as the tail)
 			assert_eq!(bag_as_ids(&bag_1000), vec![2, 3]);
@@ -844,7 +719,7 @@
 			// and the last accessible node has an **incorrect** prev pointer.
 			assert_eq!(
 				Node::<Runtime>::get(&3).unwrap(),
-				node(PhantomData, 3, Some(4), None, bag_1000.bag_upper)
+				node(3, Some(4), None, bag_1000.bag_upper)
 			);
 		});
 
@@ -852,7 +727,7 @@
 			// when inserting a duplicate id of the head
 			let mut bag_1000 = Bag::<Runtime>::get(1_000).unwrap();
 			assert_eq!(bag_as_ids(&bag_1000), vec![2, 3, 4]);
-			bag_1000.insert_node_unchecked(node(PhantomData, 2, None, None, 0));
+			bag_1000.insert_node_unchecked(node(2, None, None, 0));
 
 			// then all nodes after the head are lost
 			assert_eq!(bag_as_ids(&bag_1000), vec![2]);
@@ -860,17 +735,13 @@
 			// and the re-fetched node has bad pointers
 			assert_eq!(
 				Node::<Runtime>::get(&2).unwrap(),
-				node(PhantomData, 2, Some(4), None, bag_1000.bag_upper)
+				node(2, Some(4), None, bag_1000.bag_upper)
 			);
 			//         ^^^ despite being the bags head, it has a prev
 
 			assert_eq!(
 				bag_1000,
-<<<<<<< HEAD
-				Bag { phantom: PhantomData, head: Some(2), tail: Some(2), bag_upper: 1_000 }
-=======
 				Bag { head: Some(2), tail: Some(2), bag_upper: 1_000, _phantom: PhantomData }
->>>>>>> 1ac8c349
 			)
 		});
 	}
@@ -883,17 +754,6 @@
 	)]
 	fn insert_node_duplicate_tail_panics_with_debug_assert() {
 		ExtBuilder::default().build_and_execute(|| {
-<<<<<<< HEAD
-=======
-			let node = |id, prev, next, bag_upper| Node::<Runtime> {
-				id,
-				prev,
-				next,
-				bag_upper,
-				_phantom: PhantomData,
-			};
-
->>>>>>> 1ac8c349
 			// given
 			assert_eq!(List::<Runtime>::get_bags(), vec![(10, vec![1]), (1_000, vec![2, 3, 4])],);
 			let mut bag_1000 = Bag::<Runtime>::get(1_000).unwrap();
@@ -901,7 +761,7 @@
 			// when inserting a duplicate id that is already the tail
 			assert_eq!(bag_1000.tail, Some(4));
 			assert_eq!(bag_1000.iter().count(), 3);
-			bag_1000.insert_node_unchecked(node(PhantomData, 4, None, None, bag_1000.bag_upper)); // panics in debug
+			bag_1000.insert_node_unchecked(node(4, None, None, bag_1000.bag_upper)); // panics in debug
 			assert_eq!(bag_1000.iter().count(), 3); // in release we expect it to silently ignore the request.
 		});
 	}
@@ -1020,16 +880,12 @@
 	fn remove_node_bad_paths_documented() {
 		ExtBuilder::default().build_and_execute_no_post_check(|| {
 			let bad_upper_node_2 = Node::<Runtime> {
-				phantom: PhantomData,
 				id: 2,
 				prev: None,
 				next: Some(3),
 				bag_upper: 10, // should be 1_000
-<<<<<<< HEAD
-				weight: 10,
-=======
+				score: 10,
 				_phantom: PhantomData,
->>>>>>> 1ac8c349
 			};
 			let mut bag_1000 = Bag::<Runtime>::get(1_000).unwrap();
 
