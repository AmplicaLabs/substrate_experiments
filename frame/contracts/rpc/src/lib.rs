// This file is part of Substrate.

// Copyright (C) 2019-2021 Parity Technologies (UK) Ltd.
// SPDX-License-Identifier: Apache-2.0

// Licensed under the Apache License, Version 2.0 (the "License");
// you may not use this file except in compliance with the License.
// You may obtain a copy of the License at
//
// 	http://www.apache.org/licenses/LICENSE-2.0
//
// Unless required by applicable law or agreed to in writing, software
// distributed under the License is distributed on an "AS IS" BASIS,
// WITHOUT WARRANTIES OR CONDITIONS OF ANY KIND, either express or implied.
// See the License for the specific language governing permissions and
// limitations under the License.

//! Node-specific RPC methods for interaction with contracts.

#![warn(unused_crate_dependencies)]

use std::{marker::PhantomData, sync::Arc};

use codec::Codec;
<<<<<<< HEAD
use jsonrpsee::RpcModule;
use jsonrpsee::types::error::{CallError, Error as JsonRpseeError};
=======
use jsonrpc_core::{Error, ErrorCode, Result};
use jsonrpc_derive::rpc;
>>>>>>> b9d86e1e
use pallet_contracts_primitives::{
	Code, ContractExecResult, ContractInstantiateResult, RentProjection,
};
use serde::{Deserialize, Serialize};
use serde_json::value::to_raw_value;
use sp_api::ProvideRuntimeApi;
use sp_blockchain::HeaderBackend;
use sp_core::{Bytes, H256};
use sp_rpc::number::NumberOrHex;
use sp_runtime::{
	generic::BlockId,
	traits::{self, Block as BlockT, Header as HeaderT},
};
use std::convert::{TryFrom, TryInto};

pub use pallet_contracts_rpc_runtime_api::ContractsApi as ContractsRuntimeApi;

const RUNTIME_ERROR: i32 = 1;
const CONTRACT_DOESNT_EXIST: i32 = 2;
const CONTRACT_IS_A_TOMBSTONE: i32 = 3;

pub type Weight = u64;

/// A rough estimate of how much gas a decent hardware consumes per second,
/// using native execution.
/// This value is used to set the upper bound for maximal contract calls to
/// prevent blocking the RPC for too long.
///
/// As 1 gas is equal to 1 weight we base this on the conducted benchmarks which
/// determined runtime weights:
/// <https://github.com/paritytech/substrate/pull/5446>
const GAS_PER_SECOND: Weight = 1_000_000_000_000;

/// The maximum amount of weight that the call and instantiate rpcs are allowed to consume.
/// This puts a ceiling on the weight limit that is supplied to the rpc as an argument.
const GAS_LIMIT: Weight = 5 * GAS_PER_SECOND;

/// A private newtype for converting `ContractAccessError` into an RPC error.
struct ContractAccessError(pallet_contracts_primitives::ContractAccessError);
impl From<ContractAccessError> for CallError {
	fn from(e: ContractAccessError) -> CallError {
		use pallet_contracts_primitives::ContractAccessError::*;
		match e.0 {
			DoesntExist => CallError::Custom {
				code: CONTRACT_DOESNT_EXIST,
				message: "The specified contract doesn't exist.".into(),
				data: None,
			},
			IsTombstone => CallError::Custom {
				code: CONTRACT_IS_A_TOMBSTONE,
				message: "The contract is a tombstone and doesn't have any storage.".into(),
				data: None,
			},
		}
	}
}

/// A struct that encodes RPC parameters required for a call to a smart-contract.
#[derive(Serialize, Deserialize)]
#[serde(rename_all = "camelCase")]
#[serde(deny_unknown_fields)]
pub struct CallRequest<AccountId> {
	origin: AccountId,
	dest: AccountId,
	value: NumberOrHex,
	gas_limit: NumberOrHex,
	input_data: Bytes,
}

/// A struct that encodes RPC parameters required to instantiate a new smart-contract.
#[derive(Serialize, Deserialize)]
#[serde(rename_all = "camelCase")]
#[serde(deny_unknown_fields)]
pub struct InstantiateRequest<AccountId, Hash> {
	origin: AccountId,
	endowment: NumberOrHex,
	gas_limit: NumberOrHex,
	code: Code<Hash>,
	data: Bytes,
	salt: Bytes,
}

/// Contracts RPC methods.
pub struct ContractsRpc<Client, Block, AccountId, Balance, Hash> {
	client: Arc<Client>,
	_block: PhantomData<Block>,
	_account_id: PhantomData<AccountId>,
	_balance: PhantomData<Balance>,
	_hash: PhantomData<Hash>,
}

<<<<<<< HEAD
impl<Client, Block, AccountId, Balance, Hash> ContractsRpc<Client, Block, AccountId, Balance, Hash>
=======
impl<C, B> Contracts<C, B> {
	/// Create new `Contracts` with the given reference to the client.
	pub fn new(client: Arc<C>) -> Self {
		Contracts { client, _marker: Default::default() }
	}
}
impl<C, Block, AccountId, Balance, Hash>
	ContractsApi<
		<Block as BlockT>::Hash,
		<<Block as BlockT>::Header as HeaderT>::Number,
		AccountId,
		Balance,
		Hash,
	> for Contracts<C, Block>
>>>>>>> b9d86e1e
where
	Block: BlockT,
	Client: Send + Sync + 'static + ProvideRuntimeApi<Block> + HeaderBackend<Block>,
	Client::Api: ContractsRuntimeApi<
		Block,
		AccountId,
		Balance,
		<<Block as BlockT>::Header as HeaderT>::Number,
		Hash,
	>,
	AccountId: traits::MaybeSerializeDeserialize + Codec + Send + Sync + 'static,
	Balance: Codec + TryFrom<NumberOrHex> + Send + Sync + 'static,
	Hash: traits::MaybeSerializeDeserialize + Codec + Send + Sync + 'static,
{
<<<<<<< HEAD
	pub fn new(client: Arc<Client>) -> Self {
		Self {
			client,
			_block: Default::default(),
			_account_id: Default::default(),
			_balance: Default::default(),
			_hash: Default::default(),
		}
	}

	/// Convert a [`ContractsRpc`] to an [`RpcModule`]. Registers all the RPC methods available with the RPC server.
	pub fn into_rpc_module(self) -> Result<RpcModule<Self>, JsonRpseeError> {
		let mut module = RpcModule::new(self);

		// Executes a call to a contract.
		//
		// This call is performed locally without submitting any transactions. Thus executing this
		// won't change any state. Nonetheless, calling state-changing contracts is still possible.
		//
		// This method is useful for calling getter-like methods on contracts.
		module.register_method(
			"contracts_call",
			|params, contracts| -> Result<ContractExecResult, CallError> {
				let (call_request, at): (CallRequest<AccountId>, Option<<Block as BlockT>::Hash>) = params.parse()?;
				let api = contracts.client.runtime_api();
				let at = BlockId::hash(at.unwrap_or_else(|| contracts.client.info().best_hash));

				let CallRequest {
					origin,
					dest,
					value,
					gas_limit,
					input_data,
				} = call_request;

				let value: Balance = decode_hex(value, "balance")?;
				let gas_limit: Weight = decode_hex(gas_limit, "weight")?;
				limit_gas(gas_limit)?;

				let exec_result = api
					.call(&at, origin, dest, value, gas_limit, input_data.to_vec())
					.map_err(runtime_error_into_rpc_err)?;

				Ok(exec_result)
			},
		)?;

		// Instantiate a new contract.
		//
		// This call is performed locally without submitting any transactions. Thus the contract
		// is not actually created.
		//
		// This method is useful for UIs to dry-run contract instantiations.
		module.register_method(
			"contracts_instantiate",
			|params, contracts| -> Result<
				ContractInstantiateResult<
					AccountId,
					<<Block as BlockT>::Header as HeaderT>::Number,
				>,
				CallError,
			> {
				let (instantiate_request, at): (
					InstantiateRequest<AccountId, Hash>,
					Option<<Block as BlockT>::Hash>,
				) = params.parse()?;

				let api = contracts.client.runtime_api();
				let at = BlockId::hash(at.unwrap_or_else(|| contracts.client.info().best_hash));
				let InstantiateRequest {
					origin,
					endowment,
					gas_limit,
					code,
					data,
					salt,
				} = instantiate_request;

				let endowment: Balance = decode_hex(endowment, "balance")?;
				let gas_limit: Weight = decode_hex(gas_limit, "weight")?;
				limit_gas(gas_limit)?;

				let exec_result = api
					.instantiate(
						&at,
						origin,
						endowment,
						gas_limit,
						code,
						data.to_vec(),
						salt.to_vec(),
					)
					.map_err(runtime_error_into_rpc_err)?;

				Ok(exec_result)
			},
		)?;

		// Returns the value under a specified storage `key` in a contract given by `address` param,
		// or `None` if it is not set.
		module.register_method(
			"contracts_getStorage",
			|params, contracts| -> Result<Option<Bytes>, CallError> {
				let (address, key, at): (AccountId, H256, Option<<Block as BlockT>::Hash>) =
					params.parse()?;

				let api = contracts.client.runtime_api();
				let at = BlockId::hash(at.unwrap_or_else(|| contracts.client.info().best_hash));
				let result = api
					.get_storage(&at, address, key.into())
					.map_err(runtime_error_into_rpc_err)?
					.map_err(ContractAccessError)?
					.map(Bytes);

				Ok(result)
			},
		)?;

		// Returns the projected time a given contract will be able to sustain paying its rent.
		//
		// The returned projection is relevant for the given block, i.e. it is as if the contract was
		// accessed at the beginning of that block.
		//
		// Returns `None` if the contract is exempted from rent.
		module.register_method(
			"contracts_rentProjection",
			|params, contracts| -> Result<Option<<<Block as BlockT>::Header as HeaderT>::Number>, CallError>
		{
			let (address, at): (AccountId, Option<<Block as BlockT>::Hash>) = params.parse()?;
=======
	fn call(
		&self,
		call_request: CallRequest<AccountId>,
		at: Option<<Block as BlockT>::Hash>,
	) -> Result<ContractExecResult> {
		let api = self.client.runtime_api();
		let at = BlockId::hash(at.unwrap_or_else(||
			// If the block hash is not supplied assume the best block.
			self.client.info().best_hash));

		let CallRequest { origin, dest, value, gas_limit, input_data } = call_request;

		let value: Balance = decode_hex(value, "balance")?;
		let gas_limit: Weight = decode_hex(gas_limit, "weight")?;
		limit_gas(gas_limit)?;

		let exec_result = api
			.call(&at, origin, dest, value, gas_limit, input_data.to_vec())
			.map_err(runtime_error_into_rpc_err)?;

		Ok(exec_result)
	}

	fn instantiate(
		&self,
		instantiate_request: InstantiateRequest<AccountId, Hash>,
		at: Option<<Block as BlockT>::Hash>,
	) -> Result<ContractInstantiateResult<AccountId, <<Block as BlockT>::Header as HeaderT>::Number>>
	{
		let api = self.client.runtime_api();
		let at = BlockId::hash(at.unwrap_or_else(||
			// If the block hash is not supplied assume the best block.
			self.client.info().best_hash));

		let InstantiateRequest { origin, endowment, gas_limit, code, data, salt } =
			instantiate_request;

		let endowment: Balance = decode_hex(endowment, "balance")?;
		let gas_limit: Weight = decode_hex(gas_limit, "weight")?;
		limit_gas(gas_limit)?;

		let exec_result = api
			.instantiate(&at, origin, endowment, gas_limit, code, data.to_vec(), salt.to_vec())
			.map_err(runtime_error_into_rpc_err)?;

		Ok(exec_result)
	}
>>>>>>> b9d86e1e

			let api = contracts.client.runtime_api();
			let at = BlockId::hash(at.unwrap_or_else(|| contracts.client.info().best_hash));

			let result = api
				.rent_projection(&at, address)
				.map_err(runtime_error_into_rpc_err)?
				.map_err(ContractAccessError)?;

			Ok(match result {
				RentProjection::NoEviction => None,
				RentProjection::EvictionAt(block_num) => Some(block_num),
			})
		})?;

		Ok(module)
	}
}

/// Converts a runtime trap into an RPC error.
fn runtime_error_into_rpc_err(err: impl std::fmt::Debug) -> CallError {
	CallError::Custom {
		code: RUNTIME_ERROR,
		message: "Runtime error".into(),
		data: to_raw_value(&format!("{:?}", err)).ok(),
	}
}

fn decode_hex<H: std::fmt::Debug + Copy, T: TryFrom<H>>(
	from: H,
	name: &str,
) -> Result<T, CallError> {
	from.try_into().map_err(|_| CallError::Custom {
		code: -32602, // TODO: was `ErrorCode::InvalidParams`
		message: format!("{:?} does not fit into the {} type", from, name),
		data: None,
	})
}

fn limit_gas(gas_limit: Weight) -> Result<(), CallError> {
	if gas_limit > GAS_LIMIT {
		Err(CallError::Custom {
			code: -32602, // TODO: was `ErrorCode::InvalidParams,`
			message: format!(
				"Requested gas limit is greater than maximum allowed: {} > {}",
				gas_limit, GAS_LIMIT
			),
			data: None,
		})
	} else {
		Ok(())
	}
}

#[cfg(test)]
mod tests {
	use super::*;
	use sp_core::U256;
	use pallet_contracts_primitives::{ContractExecResult, ContractInstantiateResult};

	fn trim(json: &str) -> String {
		json.chars().filter(|c| !c.is_whitespace()).collect()
	}

	#[test]
	fn call_request_should_serialize_deserialize_properly() {
		type Req = CallRequest<String>;
		let req: Req = serde_json::from_str(
			r#"
		{
			"origin": "5CiPPseXPECbkjWCa6MnjNokrgYjMqmKndv2rSnekmSK2DjL",
			"dest": "5DRakbLVnjVrW6niwLfHGW24EeCEvDAFGEXrtaYS5M4ynoom",
			"value": "0x112210f4B16c1cb1",
			"gasLimit": 1000000000000,
			"inputData": "0x8c97db39"
		}
		"#,
		)
		.unwrap();
		assert_eq!(req.gas_limit.into_u256(), U256::from(0xe8d4a51000u64));
		assert_eq!(req.value.into_u256(), U256::from(1234567890987654321u128));
	}

	#[test]
	fn instantiate_request_should_serialize_deserialize_properly() {
		type Req = InstantiateRequest<String, String>;
		let req: Req = serde_json::from_str(
			r#"
		{
			"origin": "5CiPPseXPECbkjWCa6MnjNokrgYjMqmKndv2rSnekmSK2DjL",
			"endowment": "0x88",
			"gasLimit": 42,
			"code": { "existing": "0x1122" },
			"data": "0x4299",
			"salt": "0x9988"
		}
		"#,
		)
		.unwrap();

		assert_eq!(req.origin, "5CiPPseXPECbkjWCa6MnjNokrgYjMqmKndv2rSnekmSK2DjL");
		assert_eq!(req.endowment.into_u256(), 0x88.into());
		assert_eq!(req.gas_limit.into_u256(), 42.into());
		assert_eq!(&*req.data, [0x42, 0x99].as_ref());
		assert_eq!(&*req.salt, [0x99, 0x88].as_ref());
		let code = match req.code {
			Code::Existing(hash) => hash,
			_ => panic!("json encoded an existing hash"),
		};
		assert_eq!(&code, "0x1122");
	}

	#[test]
	fn call_result_should_serialize_deserialize_properly() {
		fn test(expected: &str) {
			let res: ContractExecResult = serde_json::from_str(expected).unwrap();
			let actual = serde_json::to_string(&res).unwrap();
			assert_eq!(actual, trim(expected).as_str());
		}
		test(
			r#"{
			"gasConsumed": 5000,
			"gasRequired": 8000,
			"debugMessage": "HelloWorld",
			"result": {
			  "Ok": {
				"flags": 5,
				"data": "0x1234"
			  }
			}
		}"#,
		);
		test(
			r#"{
			"gasConsumed": 3400,
			"gasRequired": 5200,
			"debugMessage": "HelloWorld",
			"result": {
			  "Err": "BadOrigin"
			}
		}"#,
		);
	}

	#[test]
	fn instantiate_result_should_serialize_deserialize_properly() {
		fn test(expected: &str) {
			let res: ContractInstantiateResult<String, u64> =
				serde_json::from_str(expected).unwrap();
			let actual = serde_json::to_string(&res).unwrap();
			assert_eq!(actual, trim(expected).as_str());
		}
		test(
			r#"{
			"gasConsumed": 5000,
			"gasRequired": 8000,
			"debugMessage": "HelloWorld",
			"result": {
			   "Ok": {
				  "result": {
					 "flags": 5,
					 "data": "0x1234"
				  },
				  "accountId": "5CiPP",
				  "rentProjection": null
			   }
			}
		}"#,
		);
		test(
			r#"{
			"gasConsumed": 3400,
			"gasRequired": 5200,
			"debugMessage": "HelloWorld",
			"result": {
			  "Err": "BadOrigin"
			}
		}"#,
		);
	}
}<|MERGE_RESOLUTION|>--- conflicted
+++ resolved
@@ -22,13 +22,8 @@
 use std::{marker::PhantomData, sync::Arc};
 
 use codec::Codec;
-<<<<<<< HEAD
 use jsonrpsee::RpcModule;
 use jsonrpsee::types::error::{CallError, Error as JsonRpseeError};
-=======
-use jsonrpc_core::{Error, ErrorCode, Result};
-use jsonrpc_derive::rpc;
->>>>>>> b9d86e1e
 use pallet_contracts_primitives::{
 	Code, ContractExecResult, ContractInstantiateResult, RentProjection,
 };
@@ -120,24 +115,7 @@
 	_hash: PhantomData<Hash>,
 }
 
-<<<<<<< HEAD
 impl<Client, Block, AccountId, Balance, Hash> ContractsRpc<Client, Block, AccountId, Balance, Hash>
-=======
-impl<C, B> Contracts<C, B> {
-	/// Create new `Contracts` with the given reference to the client.
-	pub fn new(client: Arc<C>) -> Self {
-		Contracts { client, _marker: Default::default() }
-	}
-}
-impl<C, Block, AccountId, Balance, Hash>
-	ContractsApi<
-		<Block as BlockT>::Hash,
-		<<Block as BlockT>::Header as HeaderT>::Number,
-		AccountId,
-		Balance,
-		Hash,
-	> for Contracts<C, Block>
->>>>>>> b9d86e1e
 where
 	Block: BlockT,
 	Client: Send + Sync + 'static + ProvideRuntimeApi<Block> + HeaderBackend<Block>,
@@ -152,7 +130,6 @@
 	Balance: Codec + TryFrom<NumberOrHex> + Send + Sync + 'static,
 	Hash: traits::MaybeSerializeDeserialize + Codec + Send + Sync + 'static,
 {
-<<<<<<< HEAD
 	pub fn new(client: Arc<Client>) -> Self {
 		Self {
 			client,
@@ -282,55 +259,6 @@
 			|params, contracts| -> Result<Option<<<Block as BlockT>::Header as HeaderT>::Number>, CallError>
 		{
 			let (address, at): (AccountId, Option<<Block as BlockT>::Hash>) = params.parse()?;
-=======
-	fn call(
-		&self,
-		call_request: CallRequest<AccountId>,
-		at: Option<<Block as BlockT>::Hash>,
-	) -> Result<ContractExecResult> {
-		let api = self.client.runtime_api();
-		let at = BlockId::hash(at.unwrap_or_else(||
-			// If the block hash is not supplied assume the best block.
-			self.client.info().best_hash));
-
-		let CallRequest { origin, dest, value, gas_limit, input_data } = call_request;
-
-		let value: Balance = decode_hex(value, "balance")?;
-		let gas_limit: Weight = decode_hex(gas_limit, "weight")?;
-		limit_gas(gas_limit)?;
-
-		let exec_result = api
-			.call(&at, origin, dest, value, gas_limit, input_data.to_vec())
-			.map_err(runtime_error_into_rpc_err)?;
-
-		Ok(exec_result)
-	}
-
-	fn instantiate(
-		&self,
-		instantiate_request: InstantiateRequest<AccountId, Hash>,
-		at: Option<<Block as BlockT>::Hash>,
-	) -> Result<ContractInstantiateResult<AccountId, <<Block as BlockT>::Header as HeaderT>::Number>>
-	{
-		let api = self.client.runtime_api();
-		let at = BlockId::hash(at.unwrap_or_else(||
-			// If the block hash is not supplied assume the best block.
-			self.client.info().best_hash));
-
-		let InstantiateRequest { origin, endowment, gas_limit, code, data, salt } =
-			instantiate_request;
-
-		let endowment: Balance = decode_hex(endowment, "balance")?;
-		let gas_limit: Weight = decode_hex(gas_limit, "weight")?;
-		limit_gas(gas_limit)?;
-
-		let exec_result = api
-			.instantiate(&at, origin, endowment, gas_limit, code, data.to_vec(), salt.to_vec())
-			.map_err(runtime_error_into_rpc_err)?;
-
-		Ok(exec_result)
-	}
->>>>>>> b9d86e1e
 
 			let api = contracts.client.runtime_api();
 			let at = BlockId::hash(at.unwrap_or_else(|| contracts.client.info().best_hash));
