--- conflicted
+++ resolved
@@ -95,16 +95,12 @@
 	traits::{Get, MigrateAccount},
 };
 use frame_system::{self as system, ensure_none};
-<<<<<<< HEAD
 use frame_system::offchain::{
 	AppCrypto,
 	Signer,
 	SendRawUnsignedTransaction,
 	SendTransactionTypes,
 };
-=======
-use frame_system::offchain::SubmitUnsignedTransaction;
->>>>>>> 501d9637
 
 pub mod sr25519 {
 	mod app_sr25519 {
