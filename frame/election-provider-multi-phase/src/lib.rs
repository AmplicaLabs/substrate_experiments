// This file is part of Substrate.

// Copyright (C) 2021-2022 Parity Technologies (UK) Ltd.
// SPDX-License-Identifier: Apache-2.0

// Licensed under the Apache License, Version 2.0 (the "License");
// you may not use this file except in compliance with the License.
// You may obtain a copy of the License at
//
// 	http://www.apache.org/licenses/LICENSE-2.0
//
// Unless required by applicable law or agreed to in writing, software
// distributed under the License is distributed on an "AS IS" BASIS,
// WITHOUT WARRANTIES OR CONDITIONS OF ANY KIND, either express or implied.
// See the License for the specific language governing permissions and
// limitations under the License.

//! # Multi phase, offchain election provider pallet.
//!
//! Currently, this election-provider has two distinct phases (see [`Phase`]), **signed** and
//! **unsigned**.
//!
//! ## Phases
//!
//! The timeline of pallet is as follows. At each block,
//! [`frame_election_provider_support::ElectionDataProvider::next_election_prediction`] is used to
//! estimate the time remaining to the next call to
//! [`frame_election_provider_support::ElectionProvider::elect`]. Based on this, a phase is chosen.
//! The timeline is as follows.
//!
//! ```ignore
//!                                                                    elect()
//!                 +   <--T::SignedPhase-->  +  <--T::UnsignedPhase-->   +
//!   +-------------------------------------------------------------------+
//!    Phase::Off   +       Phase::Signed     +      Phase::Unsigned      +
//! ```
//!
//! Note that the unsigned phase starts [`pallet::Config::UnsignedPhase`] blocks before the
//! `next_election_prediction`, but only ends when a call to [`ElectionProvider::elect`] happens. If
//! no `elect` happens, the signed phase is extended.
//!
//! > Given this, it is rather important for the user of this pallet to ensure it always terminates
//! election via `elect` before requesting a new one.
//!
//! Each of the phases can be disabled by essentially setting their length to zero. If both phases
//! have length zero, then the pallet essentially runs only the fallback strategy, denoted by
//! [`Config::Fallback`].
//!
//! ### Signed Phase
//!
//! In the signed phase, solutions (of type [`RawSolution`]) are submitted and queued on chain. A
//! deposit is reserved, based on the size of the solution, for the cost of keeping this solution
//! on-chain for a number of blocks, and the potential weight of the solution upon being checked. A
//! maximum of `pallet::Config::MaxSignedSubmissions` solutions are stored. The queue is always
//! sorted based on score (worse to best).
//!
//! Upon arrival of a new solution:
//!
//! 1. If the queue is not full, it is stored in the appropriate sorted index.
//! 2. If the queue is full but the submitted solution is better than one of the queued ones, the
//!    worse solution is discarded, the bond of the outgoing solution is returned, and the new
//!    solution is stored in the correct index.
//! 3. If the queue is full and the solution is not an improvement compared to any of the queued
//!    ones, it is instantly rejected and no additional bond is reserved.
//!
//! A signed solution cannot be reversed, taken back, updated, or retracted. In other words, the
//! origin can not bail out in any way, if their solution is queued.
//!
//! Upon the end of the signed phase, the solutions are examined from best to worse (i.e. `pop()`ed
//! until drained). Each solution undergoes an expensive `Pallet::feasibility_check`, which ensures
//! the score claimed by this score was correct, and it is valid based on the election data (i.e.
//! votes and targets). At each step, if the current best solution passes the feasibility check,
//! it is considered to be the best one. The sender of the origin is rewarded, and the rest of the
//! queued solutions get their deposit back and are discarded, without being checked.
//!
//! The following example covers all of the cases at the end of the signed phase:
//!
//! ```ignore
//! Queue
//! +-------------------------------+
//! |Solution(score=20, valid=false)| +-->  Slashed
//! +-------------------------------+
//! |Solution(score=15, valid=true )| +-->  Rewarded, Saved
//! +-------------------------------+
//! |Solution(score=10, valid=true )| +-->  Discarded
//! +-------------------------------+
//! |Solution(score=05, valid=false)| +-->  Discarded
//! +-------------------------------+
//! |             None              |
//! +-------------------------------+
//! ```
//!
//! Note that both of the bottom solutions end up being discarded and get their deposit back,
//! despite one of them being *invalid*.
//!
//! ## Unsigned Phase
//!
//! The unsigned phase will always follow the signed phase, with the specified duration. In this
//! phase, only validator nodes can submit solutions. A validator node who has offchain workers
//! enabled will start to mine a solution in this phase and submits it back to the chain as an
//! unsigned transaction, thus the name _unsigned_ phase. This unsigned transaction can never be
//! valid if propagated, and it acts similar to an inherent.
//!
//! Validators will only submit solutions if the one that they have computed is sufficiently better
//! than the best queued one (see [`pallet::Config::BetterUnsignedThreshold`]) and will limit the
//! weight of the solution to [`MinerConfig::MaxWeight`].
//!
//! The unsigned phase can be made passive depending on how the previous signed phase went, by
//! setting the first inner value of [`Phase`] to `false`. For now, the signed phase is always
//! active.
//!
//! ### Fallback
//!
//! If we reach the end of both phases (i.e. call to [`ElectionProvider::elect`] happens) and no
//! good solution is queued, then the fallback strategy [`pallet::Config::Fallback`] is used to
//! determine what needs to be done. The on-chain election is slow, and contains no balancing or
//! reduction post-processing. [`NoFallback`] does nothing and enables [`Phase::Emergency`], which
//! is a more *fail-safe* approach.
//!
//! ### Emergency Phase
//!
//! If, for any of the below reasons:
//!
//! 1. No **signed** or **unsigned** solution submitted, and no successful [`Config::Fallback`] is
//!    provided
//! 2. Any other unforeseen internal error
//!
//! A call to `T::ElectionProvider::elect` is made, and `Ok(_)` cannot be returned, then the pallet
//! proceeds to the [`Phase::Emergency`]. During this phase, any solution can be submitted from
//! [`Config::ForceOrigin`], without any checking, via [`Pallet::set_emergency_election_result`]
//! transaction. Hence, `[`Config::ForceOrigin`]` should only be set to a trusted origin, such as
//! the council or root. Once submitted, the forced solution is kept in [`QueuedSolution`] until the
//! next call to `T::ElectionProvider::elect`, where it is returned and [`Phase`] goes back to
//! `Off`.
//!
//! This implies that the user of this pallet (i.e. a staking pallet) should re-try calling
//! `T::ElectionProvider::elect` in case of error, until `OK(_)` is returned.
//!
//! To generate an emergency solution, one must only provide one argument: [`Supports`]. This is
//! essentially a collection of elected winners for the election, and voters who support them. The
//! supports can be generated by any means. In the simplest case, it could be manual. For example,
//! in the case of massive network failure or misbehavior, [`Config::ForceOrigin`] might decide to
//! select only a small number of emergency winners (which would greatly restrict the next validator
//! set, if this pallet is used with `pallet-staking`). If the failure is for other technical
//! reasons, then a simple and safe way to generate supports is using the staking-miner binary
//! provided in the Polkadot repository. This binary has a subcommand named `emergency-solution`
//! which is capable of connecting to a live network, and generating appropriate `supports` using a
//! standard algorithm, and outputting the `supports` in hex format, ready for submission. Note that
//! while this binary lives in the Polkadot repository, this particular subcommand of it can work
//! against any substrate-based chain.
//!
//! See the `staking-miner` documentation in the Polkadot repository for more information.
//!
//! ## Feasible Solution (correct solution)
//!
//! All submissions must undergo a feasibility check. Signed solutions are checked one by one at the
//! end of the signed phase, and the unsigned solutions are checked on the spot. A feasible solution
//! is as follows:
//!
//! 0. **all** of the used indices must be correct.
//! 1. present *exactly* correct number of winners.
//! 2. any assignment is checked to match with [`RoundSnapshot::voters`].
//! 3. the claimed score is valid, based on the fixed point arithmetic accuracy.
//!
//! ## Accuracy
//!
//! The accuracy of the election is configured via [`SolutionAccuracyOf`] which is the accuracy that
//! the submitted solutions must adhere to.
//!
//! Note that the accuracy is of great importance. The offchain solution should be as small as
//! possible, reducing solutions size/weight.
//!
//! ## Error types
//!
//! This pallet provides a verbose error system to ease future debugging and debugging. The overall
//! hierarchy of errors is as follows:
//!
//! 1. [`pallet::Error`]: These are the errors that can be returned in the dispatchables of the
//!    pallet, either signed or unsigned. Since decomposition with nested enums is not possible
//!    here, they are prefixed with the logical sub-system to which they belong.
//! 2. [`ElectionError`]: These are the errors that can be generated while the pallet is doing
//!    something in automatic scenarios, such as `offchain_worker` or `on_initialize`. These errors
//!    are helpful for logging and are thus nested as:
//!    - [`ElectionError::Miner`]: wraps a [`unsigned::MinerError`].
//!    - [`ElectionError::Feasibility`]: wraps a [`FeasibilityError`].
//!    - [`ElectionError::Fallback`]: wraps a fallback error.
//!    - [`ElectionError::DataProvider`]: wraps a static str.
//!
//! Note that there could be an overlap between these sub-errors. For example, A
//! `SnapshotUnavailable` can happen in both miner and feasibility check phase.
//!
//! ## Future Plans
//!
//! **Emergency-phase recovery script**: This script should be taken out of staking-miner in
//! polkadot and ideally live in `substrate/utils/frame/elections`.
//!
//! **Challenge Phase**. We plan on adding a third phase to the pallet, called the challenge phase.
//! This is a phase in which no further solutions are processed, and the current best solution might
//! be challenged by anyone (signed or unsigned). The main plan here is to enforce the solution to
//! be PJR. Checking PJR on-chain is quite expensive, yet proving that a solution is **not** PJR is
//! rather cheap. If a queued solution is successfully proven bad:
//!
//! 1. We must surely slash whoever submitted that solution (might be a challenge for unsigned
//!    solutions).
//! 2. We will fallback to the emergency strategy (likely extending the current era).
//!
//! **Bailing out**. The functionality of bailing out of a queued solution is nice. A miner can
//! submit a solution as soon as they _think_ it is high probability feasible, and do the checks
//! afterwards, and remove their solution (for a small cost of probably just transaction fees, or a
//! portion of the bond).
//!
//! **Conditionally open unsigned phase**: Currently, the unsigned phase is always opened. This is
//! useful because an honest validator will run substrate OCW code, which should be good enough to
//! trump a mediocre or malicious signed submission (assuming in the absence of honest signed bots).
//! If there are signed submissions, they can be checked against an absolute measure (e.g. PJR),
//! then we can only open the unsigned phase in extreme conditions (i.e. "no good signed solution
//! received") to spare some work for the active validators.
//!
//! **Allow smaller solutions and build up**: For now we only allow solutions that are exactly
//! [`DesiredTargets`], no more, no less. Over time, we can change this to a [min, max] where any
//! solution within this range is acceptable, where bigger solutions are prioritized.
//!
//! **Score based on (byte) size**: We should always prioritize small solutions over bigger ones, if
//! there is a tie. Even more harsh should be to enforce the bound of the `reduce` algorithm.
//!
//! **Take into account the encode/decode weight in benchmarks.** Currently, we only take into
//! account the weight of encode/decode in the `submit_unsigned` given its priority. Nonetheless,
//! all operations on the solution and the snapshot are worthy of taking this into account.

#![cfg_attr(not(feature = "std"), no_std)]

use codec::{Decode, Encode};
use frame_election_provider_support::{
	ElectionDataProvider, ElectionProvider, InstantElectionProvider, NposSolution,
};
use frame_support::{
	dispatch::DispatchResultWithPostInfo,
	ensure,
	traits::{Currency, Get, OnUnbalanced, ReservableCurrency},
	weights::{ComputationWeight, DispatchClass, Weight},
};
use frame_system::{ensure_none, offchain::SendTransactionTypes};
use scale_info::TypeInfo;
use sp_arithmetic::{
	traits::{Bounded, CheckedAdd, Zero},
	UpperOf,
};
use sp_npos_elections::{
	assignment_ratio_to_staked_normalized, ElectionScore, EvaluateSupport, Supports, VoteWeight,
};
use sp_runtime::{
	transaction_validity::{
		InvalidTransaction, TransactionPriority, TransactionSource, TransactionValidity,
		TransactionValidityError, ValidTransaction,
	},
	DispatchError, ModuleError, PerThing, Perbill, RuntimeDebug, SaturatedConversion,
};
use sp_std::prelude::*;

#[cfg(feature = "runtime-benchmarks")]
mod benchmarking;
#[cfg(test)]
mod mock;
#[macro_use]
pub mod helpers;

const LOG_TARGET: &str = "runtime::election-provider";

pub mod signed;
pub mod unsigned;
pub mod weights;
use unsigned::VoterOf;
pub use weights::WeightInfo;

pub use signed::{
	BalanceOf, NegativeImbalanceOf, PositiveImbalanceOf, SignedSubmission, SignedSubmissionOf,
	SignedSubmissions, SubmissionIndicesOf,
};
pub use unsigned::{Miner, MinerConfig};

/// The solution type used by this crate.
pub type SolutionOf<T> = <T as MinerConfig>::Solution;

/// The voter index. Derived from [`SolutionOf`].
pub type SolutionVoterIndexOf<T> = <SolutionOf<T> as NposSolution>::VoterIndex;
/// The target index. Derived from [`SolutionOf`].
pub type SolutionTargetIndexOf<T> = <SolutionOf<T> as NposSolution>::TargetIndex;
/// The accuracy of the election, when submitted from offchain. Derived from [`SolutionOf`].
pub type SolutionAccuracyOf<T> =
	<SolutionOf<<T as crate::Config>::MinerConfig> as NposSolution>::Accuracy;
/// The fallback election type.
pub type FallbackErrorOf<T> = <<T as crate::Config>::Fallback as ElectionProvider>::Error;

/// Configuration for the benchmarks of the pallet.
pub trait BenchmarkingConfig {
	/// Range of voters.
	const VOTERS: [u32; 2];
	/// Range of targets.
	const TARGETS: [u32; 2];
	/// Range of active voters.
	const ACTIVE_VOTERS: [u32; 2];
	/// Range of desired targets.
	const DESIRED_TARGETS: [u32; 2];
	/// Maximum number of voters expected. This is used only for memory-benchmarking of snapshot.
	const SNAPSHOT_MAXIMUM_VOTERS: u32;
	/// Maximum number of voters expected. This is used only for memory-benchmarking of miner.
	const MINER_MAXIMUM_VOTERS: u32;
	/// Maximum number of targets expected. This is used only for memory-benchmarking.
	const MAXIMUM_TARGETS: u32;
}

/// A fallback implementation that transitions the pallet to the emergency phase.
pub struct NoFallback<T>(sp_std::marker::PhantomData<T>);

impl<T: Config> ElectionProvider for NoFallback<T> {
	type AccountId = T::AccountId;
	type BlockNumber = T::BlockNumber;
	type DataProvider = T::DataProvider;
	type Error = &'static str;

	fn elect() -> Result<Supports<T::AccountId>, Self::Error> {
		// Do nothing, this will enable the emergency phase.
		Err("NoFallback.")
	}
}

impl<T: Config> InstantElectionProvider for NoFallback<T> {
	fn elect_with_bounds(_: usize, _: usize) -> Result<Supports<T::AccountId>, Self::Error> {
		Err("NoFallback.")
	}
}

/// Current phase of the pallet.
#[derive(PartialEq, Eq, Clone, Copy, Encode, Decode, Debug, TypeInfo)]
pub enum Phase<Bn> {
	/// Nothing, the election is not happening.
	Off,
	/// Signed phase is open.
	Signed,
	/// Unsigned phase. First element is whether it is active or not, second the starting block
	/// number.
	///
	/// We do not yet check whether the unsigned phase is active or passive. The intent is for the
	/// blockchain to be able to declare: "I believe that there exists an adequate signed
	/// solution," advising validators not to bother running the unsigned offchain worker.
	///
	/// As validator nodes are free to edit their OCW code, they could simply ignore this advisory
	/// and always compute their own solution. However, by default, when the unsigned phase is
	/// passive, the offchain workers will not bother running.
	Unsigned((bool, Bn)),
	/// The emergency phase. This is enabled upon a failing call to `T::ElectionProvider::elect`.
	/// After that, the only way to leave this phase is through a successful
	/// `T::ElectionProvider::elect`.
	Emergency,
}

impl<Bn> Default for Phase<Bn> {
	fn default() -> Self {
		Phase::Off
	}
}

impl<Bn: PartialEq + Eq> Phase<Bn> {
	/// Whether the phase is emergency or not.
	pub fn is_emergency(&self) -> bool {
		matches!(self, Phase::Emergency)
	}

	/// Whether the phase is signed or not.
	pub fn is_signed(&self) -> bool {
		matches!(self, Phase::Signed)
	}

	/// Whether the phase is unsigned or not.
	pub fn is_unsigned(&self) -> bool {
		matches!(self, Phase::Unsigned(_))
	}

	/// Whether the phase is unsigned and open or not, with specific start.
	pub fn is_unsigned_open_at(&self, at: Bn) -> bool {
		matches!(self, Phase::Unsigned((true, real)) if *real == at)
	}

	/// Whether the phase is unsigned and open or not.
	pub fn is_unsigned_open(&self) -> bool {
		matches!(self, Phase::Unsigned((true, _)))
	}

	/// Whether the phase is off or not.
	pub fn is_off(&self) -> bool {
		matches!(self, Phase::Off)
	}
}

/// The type of `Computation` that provided this election data.
#[derive(PartialEq, Eq, Clone, Copy, Encode, Decode, Debug, TypeInfo)]
pub enum ElectionCompute {
	/// Election was computed on-chain.
	OnChain,
	/// Election was computed with a signed submission.
	Signed,
	/// Election was computed with an unsigned submission.
	Unsigned,
	/// Election was computed using the fallback
	Fallback,
	/// Election was computed with emergency status.
	Emergency,
}

impl Default for ElectionCompute {
	fn default() -> Self {
		ElectionCompute::OnChain
	}
}

/// A raw, unchecked solution.
///
/// This is what will get submitted to the chain.
///
/// Such a solution should never become effective in anyway before being checked by the
/// `Pallet::feasibility_check`.
#[derive(PartialEq, Eq, Clone, Encode, Decode, RuntimeDebug, PartialOrd, Ord, TypeInfo)]
pub struct RawSolution<S> {
	/// the solution itself.
	pub solution: S,
	/// The _claimed_ score of the solution.
	pub score: ElectionScore,
	/// The round at which this solution should be submitted.
	pub round: u32,
}

impl<C: Default> Default for RawSolution<C> {
	fn default() -> Self {
		// Round 0 is always invalid, only set this to 1.
		Self { round: 1, solution: Default::default(), score: Default::default() }
	}
}

/// A checked solution, ready to be enacted.
#[derive(PartialEq, Eq, Clone, Encode, Decode, RuntimeDebug, Default, TypeInfo)]
pub struct ReadySolution<A> {
	/// The final supports of the solution.
	///
	/// This is target-major vector, storing each winners, total backing, and each individual
	/// backer.
	pub supports: Supports<A>,
	/// The score of the solution.
	///
	/// This is needed to potentially challenge the solution.
	pub score: ElectionScore,
	/// How this election was computed.
	pub compute: ElectionCompute,
}

/// A snapshot of all the data that is needed for en entire round. They are provided by
/// [`ElectionDataProvider`] and are kept around until the round is finished.
///
/// These are stored together because they are often accessed together.
#[derive(PartialEq, Eq, Clone, Encode, Decode, RuntimeDebug, Default, TypeInfo)]
#[codec(mel_bound())]
#[scale_info(skip_type_params(T))]
pub struct RoundSnapshot<T: Config> {
	/// All of the voters.
	pub voters: Vec<VoterOf<T>>,
	/// All of the targets.
	pub targets: Vec<T::AccountId>,
}

/// Encodes the length of a solution or a snapshot.
///
/// This is stored automatically on-chain, and it contains the **size of the entire snapshot**.
/// This is also used in dispatchables as weight witness data and should **only contain the size of
/// the presented solution**, not the entire snapshot.
#[derive(PartialEq, Eq, Clone, Copy, Encode, Decode, Debug, Default, TypeInfo)]
pub struct SolutionOrSnapshotSize {
	/// The length of voters.
	#[codec(compact)]
	pub voters: u32,
	/// The length of targets.
	#[codec(compact)]
	pub targets: u32,
}

/// Internal errors of the pallet.
///
/// Note that this is different from [`pallet::Error`].
#[derive(frame_support::DebugNoBound)]
#[cfg_attr(feature = "runtime-benchmarks", derive(strum::IntoStaticStr))]
pub enum ElectionError<T: Config> {
	/// An error happened in the feasibility check sub-system.
	Feasibility(FeasibilityError),
	/// An error in the miner (offchain) sub-system.
	Miner(unsigned::MinerError),
	/// An error happened in the data provider.
	DataProvider(&'static str),
	/// An error nested in the fallback.
	Fallback(FallbackErrorOf<T>),
}

// NOTE: we have to do this manually because of the additional where clause needed on
// `FallbackErrorOf<T>`.
#[cfg(test)]
impl<T: Config> PartialEq for ElectionError<T>
where
	FallbackErrorOf<T>: PartialEq,
{
	fn eq(&self, other: &Self) -> bool {
		use ElectionError::*;
		match (self, other) {
			(&Feasibility(ref x), &Feasibility(ref y)) if x == y => true,
			(&Miner(ref x), &Miner(ref y)) if x == y => true,
			(&DataProvider(ref x), &DataProvider(ref y)) if x == y => true,
			(&Fallback(ref x), &Fallback(ref y)) if x == y => true,
			_ => false,
		}
	}
}

impl<T: Config> From<FeasibilityError> for ElectionError<T> {
	fn from(e: FeasibilityError) -> Self {
		ElectionError::Feasibility(e)
	}
}

impl<T: Config> From<unsigned::MinerError> for ElectionError<T> {
	fn from(e: unsigned::MinerError) -> Self {
		ElectionError::Miner(e)
	}
}

/// Errors that can happen in the feasibility check.
#[derive(Debug, Eq, PartialEq)]
#[cfg_attr(feature = "runtime-benchmarks", derive(strum::IntoStaticStr))]
pub enum FeasibilityError {
	/// Wrong number of winners presented.
	WrongWinnerCount,
	/// The snapshot is not available.
	///
	/// Kinda defensive: The pallet should technically never attempt to do a feasibility check when
	/// no snapshot is present.
	SnapshotUnavailable,
	/// Internal error from the election crate.
	NposElection(sp_npos_elections::Error),
	/// A vote is invalid.
	InvalidVote,
	/// A voter is invalid.
	InvalidVoter,
	/// The given score was invalid.
	InvalidScore,
	/// The provided round is incorrect.
	InvalidRound,
	/// Comparison against `MinimumUntrustedScore` failed.
	UntrustedScoreTooLow,
}

impl From<sp_npos_elections::Error> for FeasibilityError {
	fn from(e: sp_npos_elections::Error) -> Self {
		FeasibilityError::NposElection(e)
	}
}

pub use pallet::*;
#[frame_support::pallet]
pub mod pallet {
	use super::*;
	use frame_election_provider_support::{InstantElectionProvider, NposSolver};
	use frame_support::{pallet_prelude::*, traits::EstimateCallFee};
	use frame_system::pallet_prelude::*;

	#[pallet::config]
	pub trait Config: frame_system::Config + SendTransactionTypes<Call<Self>> {
		type Event: From<Event<Self>>
			+ IsType<<Self as frame_system::Config>::Event>
			+ TryInto<Event<Self>>;

		/// Currency type.
		type Currency: ReservableCurrency<Self::AccountId> + Currency<Self::AccountId>;

		/// Something that can predict the fee of a call. Used to sensibly distribute rewards.
		type EstimateCallFee: EstimateCallFee<Call<Self>, BalanceOf<Self>>;

		/// Duration of the unsigned phase.
		#[pallet::constant]
		type UnsignedPhase: Get<Self::BlockNumber>;
		/// Duration of the signed phase.
		#[pallet::constant]
		type SignedPhase: Get<Self::BlockNumber>;

		/// The minimum amount of improvement to the solution score that defines a solution as
		/// "better" in the Signed phase.
		#[pallet::constant]
		type BetterSignedThreshold: Get<Perbill>;

		/// The minimum amount of improvement to the solution score that defines a solution as
		/// "better" in the Unsigned phase.
		#[pallet::constant]
		type BetterUnsignedThreshold: Get<Perbill>;

		/// The repeat threshold of the offchain worker.
		///
		/// For example, if it is 5, that means that at least 5 blocks will elapse between attempts
		/// to submit the worker's solution.
		#[pallet::constant]
		type OffchainRepeat: Get<Self::BlockNumber>;

		/// The priority of the unsigned transaction submitted in the unsigned-phase
		#[pallet::constant]
		type MinerTxPriority: Get<TransactionPriority>;

		/// Configurations of the embedded miner.
		///
		/// Any external software implementing this can use the [`unsigned::Miner`] type provided,
		/// which can mine new solutions and trim them accordingly.
		type MinerConfig: crate::unsigned::MinerConfig<
			AccountId = Self::AccountId,
			MaxVotesPerVoter = <Self::DataProvider as ElectionDataProvider>::MaxVotesPerVoter,
		>;

		/// Maximum number of signed submissions that can be queued.
		///
		/// It is best to avoid adjusting this during an election, as it impacts downstream data
		/// structures. In particular, `SignedSubmissionIndices<T>` is bounded on this value. If you
		/// update this value during an election, you _must_ ensure that
		/// `SignedSubmissionIndices.len()` is less than or equal to the new value. Otherwise,
		/// attempts to submit new solutions may cause a runtime panic.
		#[pallet::constant]
		type SignedMaxSubmissions: Get<u32>;

		/// Maximum weight of a signed solution.
		///
		/// If [`Config::MinerConfig`] is being implemented to submit signed solutions (outside of
		/// this pallet), then [`MinerConfig::solution_weight`] is used to compare against
		/// this value.
		#[pallet::constant]
		type SignedMaxWeight: Get<Weight>;

		/// The maximum amount of unchecked solutions to refund the call fee for.
		#[pallet::constant]
		type SignedMaxRefunds: Get<u32>;

		/// Base reward for a signed solution
		#[pallet::constant]
		type SignedRewardBase: Get<BalanceOf<Self>>;

		/// Base deposit for a signed solution.
		#[pallet::constant]
		type SignedDepositBase: Get<BalanceOf<Self>>;

		/// Per-byte deposit for a signed solution.
		#[pallet::constant]
		type SignedDepositByte: Get<BalanceOf<Self>>;

		/// Per-weight deposit for a signed solution.
		#[pallet::constant]
		type SignedDepositWeight: Get<BalanceOf<Self>>;

		/// The maximum number of electing voters to put in the snapshot. At the moment, snapshots
		/// are only over a single block, but once multi-block elections are introduced they will
		/// take place over multiple blocks.
		#[pallet::constant]
		type MaxElectingVoters: Get<SolutionVoterIndexOf<Self::MinerConfig>>;

		/// The maximum number of electable targets to put in the snapshot.
		#[pallet::constant]
		type MaxElectableTargets: Get<SolutionTargetIndexOf<Self::MinerConfig>>;

		/// Handler for the slashed deposits.
		type SlashHandler: OnUnbalanced<NegativeImbalanceOf<Self>>;

		/// Handler for the rewards.
		type RewardHandler: OnUnbalanced<PositiveImbalanceOf<Self>>;

		/// Something that will provide the election data.
		type DataProvider: ElectionDataProvider<
			AccountId = Self::AccountId,
			BlockNumber = Self::BlockNumber,
		>;

		/// Configuration for the fallback.
		type Fallback: InstantElectionProvider<
			AccountId = Self::AccountId,
			BlockNumber = Self::BlockNumber,
			DataProvider = Self::DataProvider,
		>;

		/// Configuration of the governance-only fallback.
		///
		/// As a side-note, it is recommend for test-nets to use `type ElectionProvider =
		/// BoundedExecution<_>` if the test-net is not expected to have thousands of nominators.
		type GovernanceFallback: InstantElectionProvider<
			AccountId = Self::AccountId,
			BlockNumber = Self::BlockNumber,
			DataProvider = Self::DataProvider,
		>;

		/// OCW election solution miner algorithm implementation.
		type Solver: NposSolver<AccountId = Self::AccountId>;

		/// Origin that can control this pallet. Note that any action taken by this origin (such)
		/// as providing an emergency solution is not checked. Thus, it must be a trusted origin.
		type ForceOrigin: EnsureOrigin<Self::Origin>;

		/// The configuration of benchmarking.
		type BenchmarkingConfig: BenchmarkingConfig;

		/// The weight of the pallet.
		type WeightInfo: WeightInfo;
	}

	#[pallet::hooks]
	impl<T: Config> Hooks<BlockNumberFor<T>> for Pallet<T> {
		fn on_initialize(now: T::BlockNumber) -> Weight {
			let next_election = T::DataProvider::next_election_prediction(now).max(now);

			let signed_deadline = T::SignedPhase::get() + T::UnsignedPhase::get();
			let unsigned_deadline = T::UnsignedPhase::get();

			let remaining = next_election - now;
			let current_phase = Self::current_phase();

			log!(
				trace,
				"current phase {:?}, next election {:?}, metadata: {:?}",
				current_phase,
				next_election,
				Self::snapshot_metadata()
			);
			let computation_weight = match current_phase {
				Phase::Off if remaining <= signed_deadline && remaining > unsigned_deadline => {
					// NOTE: if signed-phase length is zero, second part of the if-condition fails.
					match Self::create_snapshot() {
						Ok(_) => {
							Self::on_initialize_open_signed();
							T::WeightInfo::on_initialize_open_signed()
						},
						Err(why) => {
							// Not much we can do about this at this point.
							log!(warn, "failed to open signed phase due to {:?}", why);
							T::WeightInfo::on_initialize_nothing()
						},
					}
				},
				Phase::Signed | Phase::Off
					if remaining <= unsigned_deadline && remaining > Zero::zero() =>
				{
					// our needs vary according to whether or not the unsigned phase follows a
					// signed phase
					let (need_snapshot, enabled) = if current_phase == Phase::Signed {
						// there was previously a signed phase: close the signed phase, no need for
						// snapshot.
						//
						// Notes:
						//
						//   - `Self::finalize_signed_phase()` also appears in `fn do_elect`. This
						//     is a guard against the case that `elect` is called prematurely. This
						//     adds a small amount of overhead, but that is unfortunately
						//     unavoidable.
						let _ = Self::finalize_signed_phase();
						// In the future we can consider disabling the unsigned phase if the signed
						// phase completes successfully, but for now we're enabling it
						// unconditionally as a defensive measure.
						(false, true)
					} else {
						// No signed phase: create a new snapshot, definitely `enable` the unsigned
						// phase.
						(true, true)
					};

					if need_snapshot {
						match Self::create_snapshot() {
							Ok(_) => {
								Self::on_initialize_open_unsigned(enabled, now);
								T::WeightInfo::on_initialize_open_unsigned()
							},
							Err(why) => {
								log!(warn, "failed to open unsigned phase due to {:?}", why);
								T::WeightInfo::on_initialize_nothing()
							},
						}
					} else {
						Self::on_initialize_open_unsigned(enabled, now);
						T::WeightInfo::on_initialize_open_unsigned()
					}
				},
				_ => T::WeightInfo::on_initialize_nothing(),
			};

			Weight::from_computation(computation_weight)
		}

		fn offchain_worker(now: T::BlockNumber) {
			use sp_runtime::offchain::storage_lock::{BlockAndTime, StorageLock};

			// Create a lock with the maximum deadline of number of blocks in the unsigned phase.
			// This should only come useful in an **abrupt** termination of execution, otherwise the
			// guard will be dropped upon successful execution.
			let mut lock =
				StorageLock::<BlockAndTime<frame_system::Pallet<T>>>::with_block_deadline(
					unsigned::OFFCHAIN_LOCK,
					T::UnsignedPhase::get().saturated_into(),
				);

			match lock.try_lock() {
				Ok(_guard) => {
					Self::do_synchronized_offchain_worker(now);
				},
				Err(deadline) => {
					log!(debug, "offchain worker lock not released, deadline is {:?}", deadline);
				},
			};
		}

		fn integrity_test() {
			use sp_std::mem::size_of;
			// The index type of both voters and targets need to be smaller than that of usize (very
			// unlikely to be the case, but anyhow)..
			assert!(size_of::<SolutionVoterIndexOf<T::MinerConfig>>() <= size_of::<usize>());
			assert!(size_of::<SolutionTargetIndexOf<T::MinerConfig>>() <= size_of::<usize>());

			// ----------------------------
			// Based on the requirements of [`sp_npos_elections::Assignment::try_normalize`].
			let max_vote: usize = <SolutionOf<T::MinerConfig> as NposSolution>::LIMIT;

			// 2. Maximum sum of [SolutionAccuracy; 16] must fit into `UpperOf<OffchainAccuracy>`.
			let maximum_chain_accuracy: Vec<UpperOf<SolutionAccuracyOf<T>>> = (0..max_vote)
				.map(|_| {
					<UpperOf<SolutionAccuracyOf<T>>>::from(
						<SolutionAccuracyOf<T>>::one().deconstruct(),
					)
				})
				.collect();
			let _: UpperOf<SolutionAccuracyOf<T>> = maximum_chain_accuracy
				.iter()
				.fold(Zero::zero(), |acc, x| acc.checked_add(x).unwrap());

			// We only accept data provider who's maximum votes per voter matches our
			// `T::Solution`'s `LIMIT`.
			//
			// NOTE that this pallet does not really need to enforce this in runtime. The
			// solution cannot represent any voters more than `LIMIT` anyhow.
			assert_eq!(
				<T::DataProvider as ElectionDataProvider>::MaxVotesPerVoter::get(),
				<SolutionOf<T::MinerConfig> as NposSolution>::LIMIT as u32,
			);

			// While it won't cause any failures, setting `SignedMaxRefunds` gt
			// `SignedMaxSubmissions` is a red flag that the developer does not understand how to
			// configure this pallet.
			assert!(T::SignedMaxSubmissions::get() >= T::SignedMaxRefunds::get());
		}
	}

	#[pallet::call]
	impl<T: Config> Pallet<T> {
		/// Submit a solution for the unsigned phase.
		///
		/// The dispatch origin fo this call must be __none__.
		///
		/// This submission is checked on the fly. Moreover, this unsigned solution is only
		/// validated when submitted to the pool from the **local** node. Effectively, this means
		/// that only active validators can submit this transaction when authoring a block (similar
		/// to an inherent).
		///
		/// To prevent any incorrect solution (and thus wasted time/weight), this transaction will
		/// panic if the solution submitted by the validator is invalid in any way, effectively
		/// putting their authoring reward at risk.
		///
		/// No deposit or reward is associated with this submission.
		#[pallet::weight((
			T::WeightInfo::submit_unsigned(
				witness.voters,
				witness.targets,
				raw_solution.solution.voter_count() as u32,
				raw_solution.solution.unique_targets().len() as u32
			),
			DispatchClass::Operational,
		))]
		pub fn submit_unsigned(
			origin: OriginFor<T>,
			raw_solution: Box<RawSolution<SolutionOf<T::MinerConfig>>>,
			witness: SolutionOrSnapshotSize,
		) -> DispatchResultWithPostInfo {
			ensure_none(origin)?;
			let error_message = "Invalid unsigned submission must produce invalid block and \
				 deprive validator from their authoring reward.";

			// Check score being an improvement, phase, and desired targets.
			Self::unsigned_pre_dispatch_checks(&raw_solution).expect(error_message);

			// Ensure witness was correct.
			let SolutionOrSnapshotSize { voters, targets } =
				Self::snapshot_metadata().expect(error_message);

			// NOTE: we are asserting, not `ensure`ing -- we want to panic here.
			assert!(voters as u32 == witness.voters, "{}", error_message);
			assert!(targets as u32 == witness.targets, "{}", error_message);

			let ready = Self::feasibility_check(*raw_solution, ElectionCompute::Unsigned)
				.expect(error_message);

			// Store the newly received solution.
			log!(info, "queued unsigned solution with score {:?}", ready.score);
			let ejected_a_solution = <QueuedSolution<T>>::exists();
			<QueuedSolution<T>>::put(ready);
			Self::deposit_event(Event::SolutionStored {
				election_compute: ElectionCompute::Unsigned,
				prev_ejected: ejected_a_solution,
			});

			Ok(None::<Weight>.into())
		}

		/// Set a new value for `MinimumUntrustedScore`.
		///
		/// Dispatch origin must be aligned with `T::ForceOrigin`.
		///
		/// This check can be turned off by setting the value to `None`.
		#[pallet::weight(T::DbWeight::get().writes(1))]
		pub fn set_minimum_untrusted_score(
			origin: OriginFor<T>,
			maybe_next_score: Option<ElectionScore>,
		) -> DispatchResult {
			T::ForceOrigin::ensure_origin(origin)?;
			<MinimumUntrustedScore<T>>::set(maybe_next_score);
			Ok(())
		}

		/// Set a solution in the queue, to be handed out to the client of this pallet in the next
		/// call to `ElectionProvider::elect`.
		///
		/// This can only be set by `T::ForceOrigin`, and only when the phase is `Emergency`.
		///
		/// The solution is not checked for any feasibility and is assumed to be trustworthy, as any
		/// feasibility check itself can in principle cause the election process to fail (due to
		/// memory/weight constrains).
		#[pallet::weight(T::DbWeight::get().reads_writes(1, 1))]
		pub fn set_emergency_election_result(
			origin: OriginFor<T>,
			supports: Supports<T::AccountId>,
		) -> DispatchResult {
			T::ForceOrigin::ensure_origin(origin)?;
			ensure!(Self::current_phase().is_emergency(), <Error<T>>::CallNotAllowed);

			// Note: we don't `rotate_round` at this point; the next call to
			// `ElectionProvider::elect` will succeed and take care of that.

			let solution = ReadySolution {
				supports,
				score: Default::default(),
				compute: ElectionCompute::Emergency,
			};

			Self::deposit_event(Event::SolutionStored {
				election_compute: ElectionCompute::Emergency,
				prev_ejected: QueuedSolution::<T>::exists(),
			});

			<QueuedSolution<T>>::put(solution);
			Ok(())
		}

		/// Submit a solution for the signed phase.
		///
		/// The dispatch origin fo this call must be __signed__.
		///
		/// The solution is potentially queued, based on the claimed score and processed at the end
		/// of the signed phase.
		///
		/// A deposit is reserved and recorded for the solution. Based on the outcome, the solution
		/// might be rewarded, slashed, or get all or a part of the deposit back.
		#[pallet::weight(T::WeightInfo::submit())]
		pub fn submit(
			origin: OriginFor<T>,
			raw_solution: Box<RawSolution<SolutionOf<T::MinerConfig>>>,
		) -> DispatchResult {
			let who = ensure_signed(origin)?;

			// ensure solution is timely.
			ensure!(Self::current_phase().is_signed(), Error::<T>::PreDispatchEarlySubmission);

			// NOTE: this is the only case where having separate snapshot would have been better
			// because could do just decode_len. But we can create abstractions to do this.

			// build size. Note: this is not needed for weight calc, thus not input.
			// unlikely to ever return an error: if phase is signed, snapshot will exist.
			let size = Self::snapshot_metadata().ok_or(Error::<T>::MissingSnapshotMetadata)?;

			ensure!(
<<<<<<< HEAD
				Self::feasibility_weight_of(&raw_solution, size) <
					T::SignedMaxWeight::get().computation(),
=======
				Self::solution_weight_of(&raw_solution, size) < T::SignedMaxWeight::get(),
>>>>>>> 644e59a3
				Error::<T>::SignedTooMuchWeight,
			);

			// create the submission
			let deposit = Self::deposit_for(&raw_solution, size);
			let call_fee = {
				let call = Call::submit { raw_solution: raw_solution.clone() };
				T::EstimateCallFee::estimate_call_fee(&call, None::<Weight>.into())
			};

			let submission = SignedSubmission {
				who: who.clone(),
				deposit,
				raw_solution: *raw_solution,
				call_fee,
			};

			// insert the submission if the queue has space or it's better than the weakest
			// eject the weakest if the queue was full
			let mut signed_submissions = Self::signed_submissions();
			let maybe_removed = match signed_submissions.insert(submission) {
				// it's an error if we failed to insert a submission: this indicates the queue was
				// full but our solution had insufficient score to eject any solution
				signed::InsertResult::NotInserted => return Err(Error::<T>::SignedQueueFull.into()),
				signed::InsertResult::Inserted => None,
				signed::InsertResult::InsertedEjecting(weakest) => Some(weakest),
			};

			// collect deposit. Thereafter, the function cannot fail.
			T::Currency::reserve(&who, deposit).map_err(|_| Error::<T>::SignedCannotPayDeposit)?;

			let ejected_a_solution = maybe_removed.is_some();
			// if we had to remove the weakest solution, unreserve its deposit
			if let Some(removed) = maybe_removed {
				let _remainder = T::Currency::unreserve(&removed.who, removed.deposit);
				debug_assert!(_remainder.is_zero());
			}

			signed_submissions.put();
			Self::deposit_event(Event::SolutionStored {
				election_compute: ElectionCompute::Signed,
				prev_ejected: ejected_a_solution,
			});
			Ok(())
		}

		/// Trigger the governance fallback.
		///
		/// This can only be called when [`Phase::Emergency`] is enabled, as an alternative to
		/// calling [`Call::set_emergency_election_result`].
		#[pallet::weight(T::DbWeight::get().reads_writes(1, 1))]
		pub fn governance_fallback(
			origin: OriginFor<T>,
			maybe_max_voters: Option<u32>,
			maybe_max_targets: Option<u32>,
		) -> DispatchResult {
			T::ForceOrigin::ensure_origin(origin)?;
			ensure!(Self::current_phase().is_emergency(), <Error<T>>::CallNotAllowed);

			let maybe_max_voters = maybe_max_voters.map(|x| x as usize);
			let maybe_max_targets = maybe_max_targets.map(|x| x as usize);

			let supports = T::GovernanceFallback::elect_with_bounds(
				maybe_max_voters.unwrap_or(Bounded::max_value()),
				maybe_max_targets.unwrap_or(Bounded::max_value()),
			)
			.map_err(|e| {
				log!(error, "GovernanceFallback failed: {:?}", e);
				Error::<T>::FallbackFailed
			})?;

			let solution = ReadySolution {
				supports,
				score: Default::default(),
				compute: ElectionCompute::Fallback,
			};

			Self::deposit_event(Event::SolutionStored {
				election_compute: ElectionCompute::Fallback,
				prev_ejected: QueuedSolution::<T>::exists(),
			});

			<QueuedSolution<T>>::put(solution);
			Ok(())
		}
	}

	#[pallet::event]
	#[pallet::generate_deposit(pub(super) fn deposit_event)]
	pub enum Event<T: Config> {
		/// A solution was stored with the given compute.
		///
		/// If the solution is signed, this means that it hasn't yet been processed. If the
		/// solution is unsigned, this means that it has also been processed.
		///
		/// The `bool` is `true` when a previous solution was ejected to make room for this one.
		SolutionStored { election_compute: ElectionCompute, prev_ejected: bool },
		/// The election has been finalized, with `Some` of the given computation, or else if the
		/// election failed, `None`.
		ElectionFinalized { election_compute: Option<ElectionCompute> },
		/// An account has been rewarded for their signed submission being finalized.
		Rewarded { account: <T as frame_system::Config>::AccountId, value: BalanceOf<T> },
		/// An account has been slashed for submitting an invalid signed submission.
		Slashed { account: <T as frame_system::Config>::AccountId, value: BalanceOf<T> },
		/// The signed phase of the given round has started.
		SignedPhaseStarted { round: u32 },
		/// The unsigned phase of the given round has started.
		UnsignedPhaseStarted { round: u32 },
	}

	/// Error of the pallet that can be returned in response to dispatches.
	#[pallet::error]
	pub enum Error<T> {
		/// Submission was too early.
		PreDispatchEarlySubmission,
		/// Wrong number of winners presented.
		PreDispatchWrongWinnerCount,
		/// Submission was too weak, score-wise.
		PreDispatchWeakSubmission,
		/// The queue was full, and the solution was not better than any of the existing ones.
		SignedQueueFull,
		/// The origin failed to pay the deposit.
		SignedCannotPayDeposit,
		/// Witness data to dispatchable is invalid.
		SignedInvalidWitness,
		/// The signed submission consumes too much weight
		SignedTooMuchWeight,
		/// OCW submitted solution for wrong round
		OcwCallWrongEra,
		/// Snapshot metadata should exist but didn't.
		MissingSnapshotMetadata,
		/// `Self::insert_submission` returned an invalid index.
		InvalidSubmissionIndex,
		/// The call is not allowed at this point.
		CallNotAllowed,
		/// The fallback failed
		FallbackFailed,
	}

	#[pallet::validate_unsigned]
	impl<T: Config> ValidateUnsigned for Pallet<T> {
		type Call = Call<T>;
		fn validate_unsigned(source: TransactionSource, call: &Self::Call) -> TransactionValidity {
			if let Call::submit_unsigned { raw_solution, .. } = call {
				// Discard solution not coming from the local OCW.
				match source {
					TransactionSource::Local | TransactionSource::InBlock => { /* allowed */ },
					_ => return InvalidTransaction::Call.into(),
				}

				let _ = Self::unsigned_pre_dispatch_checks(raw_solution)
					.map_err(|err| {
						log!(debug, "unsigned transaction validation failed due to {:?}", err);
						err
					})
					.map_err(dispatch_error_to_invalid)?;

				ValidTransaction::with_tag_prefix("OffchainElection")
					// The higher the score.minimal_stake, the better a solution is.
					.priority(
						T::MinerTxPriority::get()
							.saturating_add(raw_solution.score.minimal_stake.saturated_into()),
					)
					// Used to deduplicate unsigned solutions: each validator should produce one
					// solution per round at most, and solutions are not propagate.
					.and_provides(raw_solution.round)
					// Transaction should stay in the pool for the duration of the unsigned phase.
					.longevity(T::UnsignedPhase::get().saturated_into::<u64>())
					// We don't propagate this. This can never be validated at a remote node.
					.propagate(false)
					.build()
			} else {
				InvalidTransaction::Call.into()
			}
		}

		fn pre_dispatch(call: &Self::Call) -> Result<(), TransactionValidityError> {
			if let Call::submit_unsigned { raw_solution, .. } = call {
				Self::unsigned_pre_dispatch_checks(raw_solution)
					.map_err(dispatch_error_to_invalid)
					.map_err(Into::into)
			} else {
				Err(InvalidTransaction::Call.into())
			}
		}
	}

	#[pallet::type_value]
	pub fn DefaultForRound() -> u32 {
		1
	}

	/// Internal counter for the number of rounds.
	///
	/// This is useful for de-duplication of transactions submitted to the pool, and general
	/// diagnostics of the pallet.
	///
	/// This is merely incremented once per every time that an upstream `elect` is called.
	#[pallet::storage]
	#[pallet::getter(fn round)]
	pub type Round<T: Config> = StorageValue<_, u32, ValueQuery, DefaultForRound>;

	/// Current phase.
	#[pallet::storage]
	#[pallet::getter(fn current_phase)]
	pub type CurrentPhase<T: Config> = StorageValue<_, Phase<T::BlockNumber>, ValueQuery>;

	/// Current best solution, signed or unsigned, queued to be returned upon `elect`.
	#[pallet::storage]
	#[pallet::getter(fn queued_solution)]
	pub type QueuedSolution<T: Config> = StorageValue<_, ReadySolution<T::AccountId>>;

	/// Snapshot data of the round.
	///
	/// This is created at the beginning of the signed phase and cleared upon calling `elect`.
	#[pallet::storage]
	#[pallet::getter(fn snapshot)]
	pub type Snapshot<T: Config> = StorageValue<_, RoundSnapshot<T>>;

	/// Desired number of targets to elect for this round.
	///
	/// Only exists when [`Snapshot`] is present.
	#[pallet::storage]
	#[pallet::getter(fn desired_targets)]
	pub type DesiredTargets<T> = StorageValue<_, u32>;

	/// The metadata of the [`RoundSnapshot`]
	///
	/// Only exists when [`Snapshot`] is present.
	#[pallet::storage]
	#[pallet::getter(fn snapshot_metadata)]
	pub type SnapshotMetadata<T: Config> = StorageValue<_, SolutionOrSnapshotSize>;

	// The following storage items collectively comprise `SignedSubmissions<T>`, and should never be
	// accessed independently. Instead, get `Self::signed_submissions()`, modify it as desired, and
	// then do `signed_submissions.put()` when you're done with it.

	/// The next index to be assigned to an incoming signed submission.
	///
	/// Every accepted submission is assigned a unique index; that index is bound to that particular
	/// submission for the duration of the election. On election finalization, the next index is
	/// reset to 0.
	///
	/// We can't just use `SignedSubmissionIndices.len()`, because that's a bounded set; past its
	/// capacity, it will simply saturate. We can't just iterate over `SignedSubmissionsMap`,
	/// because iteration is slow. Instead, we store the value here.
	#[pallet::storage]
	pub type SignedSubmissionNextIndex<T: Config> = StorageValue<_, u32, ValueQuery>;

	/// A sorted, bounded set of `(score, index)`, where each `index` points to a value in
	/// `SignedSubmissions`.
	///
	/// We never need to process more than a single signed submission at a time. Signed submissions
	/// can be quite large, so we're willing to pay the cost of multiple database accesses to access
	/// them one at a time instead of reading and decoding all of them at once.
	#[pallet::storage]
	pub type SignedSubmissionIndices<T: Config> =
		StorageValue<_, SubmissionIndicesOf<T>, ValueQuery>;

	/// Unchecked, signed solutions.
	///
	/// Together with `SubmissionIndices`, this stores a bounded set of `SignedSubmissions` while
	/// allowing us to keep only a single one in memory at a time.
	///
	/// Twox note: the key of the map is an auto-incrementing index which users cannot inspect or
	/// affect; we shouldn't need a cryptographically secure hasher.
	#[pallet::storage]
	pub type SignedSubmissionsMap<T: Config> =
		StorageMap<_, Twox64Concat, u32, SignedSubmissionOf<T>, OptionQuery>;

	// `SignedSubmissions` items end here.

	/// The minimum score that each 'untrusted' solution must attain in order to be considered
	/// feasible.
	///
	/// Can be set via `set_minimum_untrusted_score`.
	#[pallet::storage]
	#[pallet::getter(fn minimum_untrusted_score)]
	pub type MinimumUntrustedScore<T: Config> = StorageValue<_, ElectionScore>;

	#[pallet::pallet]
	#[pallet::generate_store(pub(super) trait Store)]
	#[pallet::without_storage_info]
	pub struct Pallet<T>(PhantomData<T>);
}

impl<T: Config> Pallet<T> {
	/// Internal logic of the offchain worker, to be executed only when the offchain lock is
	/// acquired with success.
	fn do_synchronized_offchain_worker(now: T::BlockNumber) {
		let current_phase = Self::current_phase();
		log!(trace, "lock for offchain worker acquired. Phase = {:?}", current_phase);
		match current_phase {
			Phase::Unsigned((true, opened)) if opened == now => {
				// Mine a new solution, cache it, and attempt to submit it
				let initial_output = Self::ensure_offchain_repeat_frequency(now).and_then(|_| {
					// This is executed at the beginning of each round. Any cache is now invalid.
					// Clear it.
					unsigned::kill_ocw_solution::<T>();
					Self::mine_check_save_submit()
				});
				log!(debug, "initial offchain thread output: {:?}", initial_output);
			},
			Phase::Unsigned((true, opened)) if opened < now => {
				// Try and resubmit the cached solution, and recompute ONLY if it is not
				// feasible.
				let resubmit_output = Self::ensure_offchain_repeat_frequency(now)
					.and_then(|_| Self::restore_or_compute_then_maybe_submit());
				log!(debug, "resubmit offchain thread output: {:?}", resubmit_output);
			},
			_ => {},
		}
	}

	/// Logic for `<Pallet as Hooks>::on_initialize` when signed phase is being opened.
	pub fn on_initialize_open_signed() {
		log!(info, "Starting signed phase round {}.", Self::round());
		<CurrentPhase<T>>::put(Phase::Signed);
		Self::deposit_event(Event::SignedPhaseStarted { round: Self::round() });
	}

	/// Logic for `<Pallet as Hooks<T>>::on_initialize` when unsigned phase is being opened.
	pub fn on_initialize_open_unsigned(enabled: bool, now: T::BlockNumber) {
		let round = Self::round();
		log!(info, "Starting unsigned phase round {} enabled {}.", round, enabled);
		<CurrentPhase<T>>::put(Phase::Unsigned((enabled, now)));
		Self::deposit_event(Event::UnsignedPhaseStarted { round });
	}

	/// Parts of [`create_snapshot`] that happen inside of this pallet.
	///
	/// Extracted for easier weight calculation.
	fn create_snapshot_internal(
		targets: Vec<T::AccountId>,
		voters: Vec<VoterOf<T>>,
		desired_targets: u32,
	) {
		let metadata =
			SolutionOrSnapshotSize { voters: voters.len() as u32, targets: targets.len() as u32 };
		log!(info, "creating a snapshot with metadata {:?}", metadata);

		<SnapshotMetadata<T>>::put(metadata);
		<DesiredTargets<T>>::put(desired_targets);

		// instead of using storage APIs, we do a manual encoding into a fixed-size buffer.
		// `encoded_size` encodes it without storing it anywhere, this should not cause any
		// allocation.
		let snapshot = RoundSnapshot::<T> { voters, targets };
		let size = snapshot.encoded_size();
		log!(debug, "snapshot pre-calculated size {:?}", size);
		let mut buffer = Vec::with_capacity(size);
		snapshot.encode_to(&mut buffer);

		// do some checks.
		debug_assert_eq!(buffer, snapshot.encode());
		// buffer should have not re-allocated since.
		debug_assert!(buffer.len() == size && size == buffer.capacity());

		sp_io::storage::set(&<Snapshot<T>>::hashed_key(), &buffer);
	}

	/// Parts of [`create_snapshot`] that happen outside of this pallet.
	///
	/// Extracted for easier weight calculation.
	fn create_snapshot_external(
	) -> Result<(Vec<T::AccountId>, Vec<VoterOf<T>>, u32), ElectionError<T>> {
		let target_limit = T::MaxElectableTargets::get().saturated_into::<usize>();
		let voter_limit = T::MaxElectingVoters::get().saturated_into::<usize>();

		let targets = T::DataProvider::electable_targets(Some(target_limit))
			.map_err(ElectionError::DataProvider)?;
		let voters = T::DataProvider::electing_voters(Some(voter_limit))
			.map_err(ElectionError::DataProvider)?;
		let mut desired_targets =
			T::DataProvider::desired_targets().map_err(ElectionError::DataProvider)?;

		// Defensive-only.
		if targets.len() > target_limit || voters.len() > voter_limit {
			debug_assert!(false, "Snapshot limit has not been respected.");
			return Err(ElectionError::DataProvider("Snapshot too big for submission."))
		}

		// If `desired_targets` > `targets.len()`, cap `desired_targets` to that level and emit a
		// warning
		let max_len = targets
			.len()
			.try_into()
			.map_err(|_| ElectionError::DataProvider("Failed to convert usize"))?;
		if desired_targets > max_len {
			log!(
				warn,
				"desired_targets: {} > targets.len(): {}, capping desired_targets",
				desired_targets,
				max_len
			);
			desired_targets = max_len;
		}

		Ok((targets, voters, desired_targets))
	}

	/// Creates the snapshot. Writes new data to:
	///
	/// 1. [`SnapshotMetadata`]
	/// 2. [`RoundSnapshot`]
	/// 3. [`DesiredTargets`]
	///
	/// Returns `Ok(())` if operation is okay.
	///
	/// This is a *self-weighing* function, it will register its own extra weight as
	/// [`DispatchClass::Mandatory`] with the system pallet.
	pub fn create_snapshot() -> Result<(), ElectionError<T>> {
		// this is self-weighing itself..
		let (targets, voters, desired_targets) = Self::create_snapshot_external()?;

		// ..therefore we only measure the weight of this and add it.
		let internal_weight =
			T::WeightInfo::create_snapshot_internal(voters.len() as u32, targets.len() as u32);
		Self::create_snapshot_internal(targets, voters, desired_targets);
		Self::register_weight(internal_weight);
		Ok(())
	}

	/// Register some amount of weight directly with the system pallet.
	///
	/// This is always mandatory weight.
	fn register_weight(weight: ComputationWeight) {
		<frame_system::Pallet<T>>::register_extra_weight_unchecked(
			Weight::from_computation(weight),
			DispatchClass::Mandatory,
		);
	}

	/// Kill everything created by [`Pallet::create_snapshot`].
	pub fn kill_snapshot() {
		<Snapshot<T>>::kill();
		<SnapshotMetadata<T>>::kill();
		<DesiredTargets<T>>::kill();
	}

	/// Checks the feasibility of a solution.
	pub fn feasibility_check(
		raw_solution: RawSolution<SolutionOf<T::MinerConfig>>,
		compute: ElectionCompute,
	) -> Result<ReadySolution<T::AccountId>, FeasibilityError> {
		let RawSolution { solution, score, round } = raw_solution;

		// First, check round.
		ensure!(Self::round() == round, FeasibilityError::InvalidRound);

		// Winners are not directly encoded in the solution.
		let winners = solution.unique_targets();

		let desired_targets =
			Self::desired_targets().ok_or(FeasibilityError::SnapshotUnavailable)?;

		ensure!(winners.len() as u32 == desired_targets, FeasibilityError::WrongWinnerCount);

		// Ensure that the solution's score can pass absolute min-score.
		let submitted_score = raw_solution.score;
		ensure!(
			Self::minimum_untrusted_score().map_or(true, |min_score| {
				submitted_score.strict_threshold_better(min_score, Perbill::zero())
			}),
			FeasibilityError::UntrustedScoreTooLow
		);

		// Read the entire snapshot.
		let RoundSnapshot { voters: snapshot_voters, targets: snapshot_targets } =
			Self::snapshot().ok_or(FeasibilityError::SnapshotUnavailable)?;

		// ----- Start building. First, we need some closures.
		let cache = helpers::generate_voter_cache::<T::MinerConfig>(&snapshot_voters);
		let voter_at = helpers::voter_at_fn::<T::MinerConfig>(&snapshot_voters);
		let target_at = helpers::target_at_fn::<T::MinerConfig>(&snapshot_targets);
		let voter_index = helpers::voter_index_fn_usize::<T::MinerConfig>(&cache);

		// Then convert solution -> assignment. This will fail if any of the indices are gibberish,
		// namely any of the voters or targets.
		let assignments = solution
			.into_assignment(voter_at, target_at)
			.map_err::<FeasibilityError, _>(Into::into)?;

		// Ensure that assignments is correct.
		let _ = assignments.iter().try_for_each(|assignment| {
			// Check that assignment.who is actually a voter (defensive-only).
			// NOTE: while using the index map from `voter_index` is better than a blind linear
			// search, this *still* has room for optimization. Note that we had the index when
			// we did `solution -> assignment` and we lost it. Ideal is to keep the index
			// around.

			// Defensive-only: must exist in the snapshot.
			let snapshot_index =
				voter_index(&assignment.who).ok_or(FeasibilityError::InvalidVoter)?;
			// Defensive-only: index comes from the snapshot, must exist.
			let (_voter, _stake, targets) =
				snapshot_voters.get(snapshot_index).ok_or(FeasibilityError::InvalidVoter)?;

			// Check that all of the targets are valid based on the snapshot.
			if assignment.distribution.iter().any(|(d, _)| !targets.contains(d)) {
				return Err(FeasibilityError::InvalidVote)
			}
			Ok(())
		})?;

		// ----- Start building support. First, we need one more closure.
		let stake_of = helpers::stake_of_fn::<T::MinerConfig>(&snapshot_voters, &cache);

		// This might fail if the normalization fails. Very unlikely. See `integrity_test`.
		let staked_assignments = assignment_ratio_to_staked_normalized(assignments, stake_of)
			.map_err::<FeasibilityError, _>(Into::into)?;
		let supports = sp_npos_elections::to_supports(&staked_assignments);

		// Finally, check that the claimed score was indeed correct.
		let known_score = supports.evaluate();
		ensure!(known_score == score, FeasibilityError::InvalidScore);

		Ok(ReadySolution { supports, compute, score })
	}

	/// Perform the tasks to be done after a new `elect` has been triggered:
	///
	/// 1. Increment round.
	/// 2. Change phase to [`Phase::Off`]
	/// 3. Clear all snapshot data.
	fn rotate_round() {
		// Inc round.
		<Round<T>>::mutate(|r| *r += 1);

		// Phase is off now.
		<CurrentPhase<T>>::put(Phase::Off);

		// Kill snapshots.
		Self::kill_snapshot();
	}

	fn do_elect() -> Result<Supports<T::AccountId>, ElectionError<T>> {
		// We have to unconditionally try finalizing the signed phase here. There are only two
		// possibilities:
		//
		// - signed phase was open, in which case this is essential for correct functioning of the
		//   system
		// - signed phase was complete or not started, in which case finalization is idempotent and
		//   inexpensive (1 read of an empty vector).
		let _ = Self::finalize_signed_phase();
		<QueuedSolution<T>>::take()
			.map_or_else(
				|| {
					T::Fallback::elect()
						.map_err(|fe| ElectionError::Fallback(fe))
						.map(|supports| (supports, ElectionCompute::Fallback))
				},
				|ReadySolution { supports, compute, .. }| Ok((supports, compute)),
			)
			.map(|(supports, compute)| {
				Self::deposit_event(Event::ElectionFinalized { election_compute: Some(compute) });
				if Self::round() != 1 {
					log!(info, "Finalized election round with compute {:?}.", compute);
				}
				supports
			})
			.map_err(|err| {
				Self::deposit_event(Event::ElectionFinalized { election_compute: None });
				if Self::round() != 1 {
					log!(warn, "Failed to finalize election round. reason {:?}", err);
				}
				err
			})
	}

	/// record the weight of the given `supports`.
	fn weigh_supports(supports: &Supports<T::AccountId>) {
		let active_voters = supports
			.iter()
			.map(|(_, x)| x)
			.fold(Zero::zero(), |acc, next| acc + next.voters.len() as u32);
		let desired_targets = supports.len() as u32;
		Self::register_weight(T::WeightInfo::elect_queued(active_voters, desired_targets));
	}
}

impl<T: Config> ElectionProvider for Pallet<T> {
	type AccountId = T::AccountId;
	type BlockNumber = T::BlockNumber;
	type Error = ElectionError<T>;
	type DataProvider = T::DataProvider;

	fn elect() -> Result<Supports<T::AccountId>, Self::Error> {
		match Self::do_elect() {
			Ok(supports) => {
				// All went okay, record the weight, put sign to be Off, clean snapshot, etc.
				Self::weigh_supports(&supports);
				Self::rotate_round();
				Ok(supports)
			},
			Err(why) => {
				log!(error, "Entering emergency mode: {:?}", why);
				<CurrentPhase<T>>::put(Phase::Emergency);
				Err(why)
			},
		}
	}
}

/// convert a DispatchError to a custom InvalidTransaction with the inner code being the error
/// number.
pub fn dispatch_error_to_invalid(error: DispatchError) -> InvalidTransaction {
	let error_number = match error {
		DispatchError::Module(ModuleError { error, .. }) => error[0],
		_ => 0,
	};
	InvalidTransaction::Custom(error_number)
}

#[cfg(test)]
mod feasibility_check {
	//! All of the tests here should be dedicated to only testing the feasibility check and nothing
	//! more. The best way to audit and review these tests is to try and come up with a solution
	//! that is invalid, but gets through the system as valid.

	use super::*;
	use crate::mock::{
		raw_solution, roll_to, EpochLength, ExtBuilder, MultiPhase, Runtime, SignedPhase,
		TargetIndex, UnsignedPhase, VoterIndex,
	};
	use frame_support::{assert_noop, assert_ok};

	const COMPUTE: ElectionCompute = ElectionCompute::OnChain;

	#[test]
	fn snapshot_is_there() {
		ExtBuilder::default().build_and_execute(|| {
			roll_to(<EpochLength>::get() - <SignedPhase>::get() - <UnsignedPhase>::get());
			assert!(MultiPhase::current_phase().is_signed());
			let solution = raw_solution();

			// For whatever reason it might be:
			<Snapshot<Runtime>>::kill();

			assert_noop!(
				MultiPhase::feasibility_check(solution, COMPUTE),
				FeasibilityError::SnapshotUnavailable
			);
		})
	}

	#[test]
	fn round() {
		ExtBuilder::default().build_and_execute(|| {
			roll_to(<EpochLength>::get() - <SignedPhase>::get() - <UnsignedPhase>::get());
			assert!(MultiPhase::current_phase().is_signed());

			let mut solution = raw_solution();
			solution.round += 1;
			assert_noop!(
				MultiPhase::feasibility_check(solution, COMPUTE),
				FeasibilityError::InvalidRound
			);
		})
	}

	#[test]
	fn desired_targets_gets_capped() {
		ExtBuilder::default().desired_targets(8).build_and_execute(|| {
			roll_to(<EpochLength>::get() - <SignedPhase>::get() - <UnsignedPhase>::get());
			assert!(MultiPhase::current_phase().is_signed());

			let raw = raw_solution();

			assert_eq!(raw.solution.unique_targets().len(), 4);
			// desired_targets is capped to the number of targets which is 4
			assert_eq!(MultiPhase::desired_targets().unwrap(), 4);

			// It should succeed
			assert_ok!(MultiPhase::feasibility_check(raw, COMPUTE));
		})
	}

	#[test]
	fn less_than_desired_targets_fails() {
		ExtBuilder::default().desired_targets(8).build_and_execute(|| {
			roll_to(<EpochLength>::get() - <SignedPhase>::get() - <UnsignedPhase>::get());
			assert!(MultiPhase::current_phase().is_signed());

			let mut raw = raw_solution();

			assert_eq!(raw.solution.unique_targets().len(), 4);
			// desired_targets is capped to the number of targets which is 4
			assert_eq!(MultiPhase::desired_targets().unwrap(), 4);

			// Force the number of winners to be bigger to fail
			raw.solution.votes1[0].1 = 4;

			// It should succeed
			assert_noop!(
				MultiPhase::feasibility_check(raw, COMPUTE),
				FeasibilityError::WrongWinnerCount,
			);
		})
	}

	#[test]
	fn winner_indices() {
		ExtBuilder::default().desired_targets(2).build_and_execute(|| {
			roll_to(<EpochLength>::get() - <SignedPhase>::get() - <UnsignedPhase>::get());
			assert!(MultiPhase::current_phase().is_signed());

			let mut raw = raw_solution();
			assert_eq!(MultiPhase::snapshot().unwrap().targets.len(), 4);
			// ----------------------------------------------------^^ valid range is [0..3].

			// Swap all votes from 3 to 4. This will ensure that the number of unique winners will
			// still be 4, but one of the indices will be gibberish. Requirement is to make sure 3 a
			// winner, which we don't do here.
			raw.solution
				.votes1
				.iter_mut()
				.filter(|(_, t)| *t == TargetIndex::from(3u16))
				.for_each(|(_, t)| *t += 1);
			raw.solution.votes2.iter_mut().for_each(|(_, [(t0, _)], t1)| {
				if *t0 == TargetIndex::from(3u16) {
					*t0 += 1
				};
				if *t1 == TargetIndex::from(3u16) {
					*t1 += 1
				};
			});
			assert_noop!(
				MultiPhase::feasibility_check(raw, COMPUTE),
				FeasibilityError::NposElection(sp_npos_elections::Error::SolutionInvalidIndex)
			);
		})
	}

	#[test]
	fn voter_indices() {
		// Should be caught in `solution.into_assignment`.
		ExtBuilder::default().desired_targets(2).build_and_execute(|| {
			roll_to(<EpochLength>::get() - <SignedPhase>::get() - <UnsignedPhase>::get());
			assert!(MultiPhase::current_phase().is_signed());

			let mut solution = raw_solution();
			assert_eq!(MultiPhase::snapshot().unwrap().voters.len(), 8);
			// ----------------------------------------------------^^ valid range is [0..7].

			// Check that there is an index 7 in votes1, and flip to 8.
			assert!(
				solution
					.solution
					.votes1
					.iter_mut()
					.filter(|(v, _)| *v == VoterIndex::from(7u32))
					.map(|(v, _)| *v = 8)
					.count() > 0
			);
			assert_noop!(
				MultiPhase::feasibility_check(solution, COMPUTE),
				FeasibilityError::NposElection(sp_npos_elections::Error::SolutionInvalidIndex),
			);
		})
	}

	#[test]
	fn voter_votes() {
		ExtBuilder::default().desired_targets(2).build_and_execute(|| {
			roll_to(<EpochLength>::get() - <SignedPhase>::get() - <UnsignedPhase>::get());
			assert!(MultiPhase::current_phase().is_signed());

			let mut solution = raw_solution();
			assert_eq!(MultiPhase::snapshot().unwrap().voters.len(), 8);
			// ----------------------------------------------------^^ valid range is [0..7].

			// First, check that voter at index 7 (40) actually voted for 3 (40) -- this is self
			// vote. Then, change the vote to 2 (30).
			assert_eq!(
				solution
					.solution
					.votes1
					.iter_mut()
					.filter(|(v, t)| *v == 7 && *t == 3)
					.map(|(_, t)| *t = 2)
					.count(),
				1,
			);
			assert_noop!(
				MultiPhase::feasibility_check(solution, COMPUTE),
				FeasibilityError::InvalidVote,
			);
		})
	}

	#[test]
	fn score() {
		ExtBuilder::default().desired_targets(2).build_and_execute(|| {
			roll_to(<EpochLength>::get() - <SignedPhase>::get() - <UnsignedPhase>::get());
			assert!(MultiPhase::current_phase().is_signed());

			let mut solution = raw_solution();
			assert_eq!(MultiPhase::snapshot().unwrap().voters.len(), 8);

			// Simply faff with the score.
			solution.score.minimal_stake += 1;

			assert_noop!(
				MultiPhase::feasibility_check(solution, COMPUTE),
				FeasibilityError::InvalidScore,
			);
		})
	}
}

#[cfg(test)]
mod tests {
	use super::*;
	use crate::{
		mock::{
			multi_phase_events, roll_to, AccountId, ExtBuilder, MockWeightInfo, MockedWeightInfo,
			MultiPhase, Origin, Runtime, SignedMaxSubmissions, System, TargetIndex, Targets,
		},
		Phase,
	};
	use frame_election_provider_support::ElectionProvider;
	use frame_support::{assert_noop, assert_ok};
	use sp_npos_elections::Support;

	#[test]
	fn phase_rotation_works() {
		ExtBuilder::default().build_and_execute(|| {
			// 0 ------- 15 ------- 25 ------- 30 ------- ------- 45 ------- 55 ------- 60
			//           |           |          |                 |           |          |
			//         Signed      Unsigned   Elect             Signed     Unsigned    Elect

			assert_eq!(System::block_number(), 0);
			assert_eq!(MultiPhase::current_phase(), Phase::Off);
			assert_eq!(MultiPhase::round(), 1);

			roll_to(4);
			assert_eq!(MultiPhase::current_phase(), Phase::Off);
			assert!(MultiPhase::snapshot().is_none());
			assert_eq!(MultiPhase::round(), 1);

			roll_to(15);
			assert_eq!(MultiPhase::current_phase(), Phase::Signed);
			assert_eq!(multi_phase_events(), vec![Event::SignedPhaseStarted { round: 1 }]);
			assert!(MultiPhase::snapshot().is_some());
			assert_eq!(MultiPhase::round(), 1);

			roll_to(24);
			assert_eq!(MultiPhase::current_phase(), Phase::Signed);
			assert!(MultiPhase::snapshot().is_some());
			assert_eq!(MultiPhase::round(), 1);

			roll_to(25);
			assert_eq!(MultiPhase::current_phase(), Phase::Unsigned((true, 25)));
			assert_eq!(
				multi_phase_events(),
				vec![
					Event::SignedPhaseStarted { round: 1 },
					Event::UnsignedPhaseStarted { round: 1 }
				],
			);
			assert!(MultiPhase::snapshot().is_some());

			roll_to(29);
			assert_eq!(MultiPhase::current_phase(), Phase::Unsigned((true, 25)));
			assert!(MultiPhase::snapshot().is_some());

			roll_to(30);
			assert_eq!(MultiPhase::current_phase(), Phase::Unsigned((true, 25)));
			assert!(MultiPhase::snapshot().is_some());

			// We close when upstream tells us to elect.
			roll_to(32);
			assert_eq!(MultiPhase::current_phase(), Phase::Unsigned((true, 25)));
			assert!(MultiPhase::snapshot().is_some());

			assert_ok!(MultiPhase::elect());

			assert!(MultiPhase::current_phase().is_off());
			assert!(MultiPhase::snapshot().is_none());
			assert_eq!(MultiPhase::round(), 2);

			roll_to(44);
			assert!(MultiPhase::current_phase().is_off());

			roll_to(45);
			assert!(MultiPhase::current_phase().is_signed());

			roll_to(55);
			assert!(MultiPhase::current_phase().is_unsigned_open_at(55));
		})
	}

	#[test]
	fn signed_phase_void() {
		ExtBuilder::default().phases(0, 10).build_and_execute(|| {
			roll_to(15);
			assert!(MultiPhase::current_phase().is_off());

			roll_to(19);
			assert!(MultiPhase::current_phase().is_off());

			roll_to(20);
			assert!(MultiPhase::current_phase().is_unsigned_open_at(20));
			assert!(MultiPhase::snapshot().is_some());

			roll_to(30);
			assert!(MultiPhase::current_phase().is_unsigned_open_at(20));

			assert_ok!(MultiPhase::elect());

			assert!(MultiPhase::current_phase().is_off());
			assert!(MultiPhase::snapshot().is_none());
		});
	}

	#[test]
	fn unsigned_phase_void() {
		ExtBuilder::default().phases(10, 0).build_and_execute(|| {
			roll_to(15);
			assert!(MultiPhase::current_phase().is_off());

			roll_to(19);
			assert!(MultiPhase::current_phase().is_off());

			roll_to(20);
			assert!(MultiPhase::current_phase().is_signed());
			assert!(MultiPhase::snapshot().is_some());

			roll_to(30);
			assert!(MultiPhase::current_phase().is_signed());

			assert_ok!(MultiPhase::elect());

			assert!(MultiPhase::current_phase().is_off());
			assert!(MultiPhase::snapshot().is_none());
		});
	}

	#[test]
	fn both_phases_void() {
		ExtBuilder::default().phases(0, 0).build_and_execute(|| {
			roll_to(15);
			assert!(MultiPhase::current_phase().is_off());

			roll_to(19);
			assert!(MultiPhase::current_phase().is_off());

			roll_to(20);
			assert!(MultiPhase::current_phase().is_off());

			roll_to(30);
			assert!(MultiPhase::current_phase().is_off());

			// This module is now only capable of doing on-chain backup.
			assert_ok!(MultiPhase::elect());

			assert!(MultiPhase::current_phase().is_off());
		});
	}

	#[test]
	fn early_termination() {
		// An early termination in the signed phase, with no queued solution.
		ExtBuilder::default().build_and_execute(|| {
			// Signed phase started at block 15 and will end at 25.
			roll_to(14);
			assert_eq!(MultiPhase::current_phase(), Phase::Off);

			roll_to(15);
			assert_eq!(multi_phase_events(), vec![Event::SignedPhaseStarted { round: 1 }]);
			assert_eq!(MultiPhase::current_phase(), Phase::Signed);
			assert_eq!(MultiPhase::round(), 1);

			// An unexpected call to elect.
			roll_to(20);
			assert_ok!(MultiPhase::elect());

			// We surely can't have any feasible solutions. This will cause an on-chain election.
			assert_eq!(
				multi_phase_events(),
				vec![
					Event::SignedPhaseStarted { round: 1 },
					Event::ElectionFinalized { election_compute: Some(ElectionCompute::Fallback) }
				],
			);
			// All storage items must be cleared.
			assert_eq!(MultiPhase::round(), 2);
			assert!(MultiPhase::snapshot().is_none());
			assert!(MultiPhase::snapshot_metadata().is_none());
			assert!(MultiPhase::desired_targets().is_none());
			assert!(MultiPhase::queued_solution().is_none());
			assert!(MultiPhase::signed_submissions().is_empty());
		})
	}

	#[test]
	fn early_termination_with_submissions() {
		// an early termination in the signed phase, with no queued solution.
		ExtBuilder::default().build_and_execute(|| {
			// signed phase started at block 15 and will end at 25.
			roll_to(14);
			assert_eq!(MultiPhase::current_phase(), Phase::Off);

			roll_to(15);
			assert_eq!(multi_phase_events(), vec![Event::SignedPhaseStarted { round: 1 }]);
			assert_eq!(MultiPhase::current_phase(), Phase::Signed);
			assert_eq!(MultiPhase::round(), 1);

			// fill the queue with signed submissions
			for s in 0..SignedMaxSubmissions::get() {
				let solution = RawSolution {
					score: ElectionScore { minimal_stake: (5 + s).into(), ..Default::default() },
					..Default::default()
				};
				assert_ok!(MultiPhase::submit(crate::mock::Origin::signed(99), Box::new(solution)));
			}

			// an unexpected call to elect.
			roll_to(20);
			assert_ok!(MultiPhase::elect());

			// all storage items must be cleared.
			assert_eq!(MultiPhase::round(), 2);
			assert!(MultiPhase::snapshot().is_none());
			assert!(MultiPhase::snapshot_metadata().is_none());
			assert!(MultiPhase::desired_targets().is_none());
			assert!(MultiPhase::queued_solution().is_none());
			assert!(MultiPhase::signed_submissions().is_empty());
		})
	}

	#[test]
	fn fallback_strategy_works() {
		ExtBuilder::default().onchain_fallback(true).build_and_execute(|| {
			roll_to(25);
			assert_eq!(MultiPhase::current_phase(), Phase::Unsigned((true, 25)));

			// Zilch solutions thus far, but we get a result.
			assert!(MultiPhase::queued_solution().is_none());
			let supports = MultiPhase::elect().unwrap();

			assert_eq!(
				supports,
				vec![
					(30, Support { total: 40, voters: vec![(2, 5), (4, 5), (30, 30)] }),
					(40, Support { total: 60, voters: vec![(2, 5), (3, 10), (4, 5), (40, 40)] })
				]
			)
		});

		ExtBuilder::default().onchain_fallback(false).build_and_execute(|| {
			roll_to(25);
			assert_eq!(MultiPhase::current_phase(), Phase::Unsigned((true, 25)));

			// Zilch solutions thus far.
			assert!(MultiPhase::queued_solution().is_none());
			assert_eq!(MultiPhase::elect().unwrap_err(), ElectionError::Fallback("NoFallback."));
			// phase is now emergency.
			assert_eq!(MultiPhase::current_phase(), Phase::Emergency);
		})
	}

	#[test]
	fn governance_fallback_works() {
		ExtBuilder::default().onchain_fallback(false).build_and_execute(|| {
			roll_to(25);
			assert_eq!(MultiPhase::current_phase(), Phase::Unsigned((true, 25)));

			// Zilch solutions thus far.
			assert!(MultiPhase::queued_solution().is_none());
			assert_eq!(MultiPhase::elect().unwrap_err(), ElectionError::Fallback("NoFallback."));

			// phase is now emergency.
			assert_eq!(MultiPhase::current_phase(), Phase::Emergency);
			assert!(MultiPhase::queued_solution().is_none());

			// no single account can trigger this
			assert_noop!(
				MultiPhase::governance_fallback(Origin::signed(99), None, None),
				DispatchError::BadOrigin
			);

			// only root can
			assert_ok!(MultiPhase::governance_fallback(Origin::root(), None, None));
			// something is queued now
			assert!(MultiPhase::queued_solution().is_some());
			// next election call with fix everything.;
			assert!(MultiPhase::elect().is_ok());
			assert_eq!(MultiPhase::current_phase(), Phase::Off);

			assert_eq!(
				multi_phase_events(),
				vec![
					Event::SignedPhaseStarted { round: 1 },
					Event::UnsignedPhaseStarted { round: 1 },
					Event::ElectionFinalized { election_compute: None },
					Event::SolutionStored {
						election_compute: ElectionCompute::Fallback,
						prev_ejected: false
					},
					Event::ElectionFinalized { election_compute: Some(ElectionCompute::Fallback) }
				]
			);
		})
	}

	#[test]
	fn snapshot_too_big_failure_onchain_fallback() {
		// the `MockStaking` is designed such that if it has too many targets, it simply fails.
		ExtBuilder::default().build_and_execute(|| {
			Targets::set((0..(TargetIndex::max_value() as AccountId) + 1).collect::<Vec<_>>());

			// Signed phase failed to open.
			roll_to(15);
			assert_eq!(MultiPhase::current_phase(), Phase::Off);

			// Unsigned phase failed to open.
			roll_to(25);
			assert_eq!(MultiPhase::current_phase(), Phase::Off);

			// On-chain backup works though.
			roll_to(29);
			let supports = MultiPhase::elect().unwrap();
			assert!(supports.len() > 0);
		});
	}

	#[test]
	fn snapshot_too_big_failure_no_fallback() {
		// and if the backup mode is nothing, we go into the emergency mode..
		ExtBuilder::default().onchain_fallback(false).build_and_execute(|| {
			crate::mock::Targets::set(
				(0..(TargetIndex::max_value() as AccountId) + 1).collect::<Vec<_>>(),
			);

			// Signed phase failed to open.
			roll_to(15);
			assert_eq!(MultiPhase::current_phase(), Phase::Off);

			// Unsigned phase failed to open.
			roll_to(25);
			assert_eq!(MultiPhase::current_phase(), Phase::Off);

			roll_to(29);
			let err = MultiPhase::elect().unwrap_err();
			assert_eq!(err, ElectionError::Fallback("NoFallback."));
			assert_eq!(MultiPhase::current_phase(), Phase::Emergency);
		});
	}

	#[test]
	fn snapshot_too_big_truncate() {
		// but if there are too many voters, we simply truncate them.
		ExtBuilder::default().build_and_execute(|| {
			// we have 8 voters in total.
			assert_eq!(crate::mock::Voters::get().len(), 8);
			// but we want to take 2.
			crate::mock::MaxElectingVoters::set(2);

			// Signed phase opens just fine.
			roll_to(15);
			assert_eq!(MultiPhase::current_phase(), Phase::Signed);

			assert_eq!(
				MultiPhase::snapshot_metadata().unwrap(),
				SolutionOrSnapshotSize { voters: 2, targets: 4 }
			);
		})
	}

	#[test]
	fn untrusted_score_verification_is_respected() {
		ExtBuilder::default().build_and_execute(|| {
			roll_to(15);
			assert_eq!(MultiPhase::current_phase(), Phase::Signed);

			// set the solution balancing to get the desired score.
			crate::mock::Balancing::set(Some((2, 0)));

			let (solution, _) = MultiPhase::mine_solution().unwrap();
			// Default solution's score.
			assert!(matches!(solution.score, ElectionScore { minimal_stake: 50, .. }));

			<MinimumUntrustedScore<Runtime>>::put(ElectionScore {
				minimal_stake: 49,
				..Default::default()
			});
			assert_ok!(MultiPhase::feasibility_check(solution.clone(), ElectionCompute::Signed));

			<MinimumUntrustedScore<Runtime>>::put(ElectionScore {
				minimal_stake: 51,
				..Default::default()
			});
			assert_noop!(
				MultiPhase::feasibility_check(solution, ElectionCompute::Signed),
				FeasibilityError::UntrustedScoreTooLow,
			);
		})
	}

	#[test]
	fn number_of_voters_allowed_2sec_block() {
		// Just a rough estimate with the substrate weights.
		assert_eq!(MockWeightInfo::get(), MockedWeightInfo::Real);

		let all_voters: u32 = 10_000;
		let all_targets: u32 = 5_000;
		let desired: u32 = 1_000;
		let weight_with = |active| {
			<Runtime as Config>::WeightInfo::submit_unsigned(
				all_voters,
				all_targets,
				active,
				desired,
			)
		};

		let mut active = 1;
		while weight_with(active) <=
			<Runtime as frame_system::Config>::BlockWeights::get().max_block.computation() ||
			active == all_voters
		{
			active += 1;
		}

		println!("can support {} voters to yield a weight of {}", active, weight_with(active));
	}
}<|MERGE_RESOLUTION|>--- conflicted
+++ resolved
@@ -986,12 +986,7 @@
 			let size = Self::snapshot_metadata().ok_or(Error::<T>::MissingSnapshotMetadata)?;
 
 			ensure!(
-<<<<<<< HEAD
-				Self::feasibility_weight_of(&raw_solution, size) <
-					T::SignedMaxWeight::get().computation(),
-=======
-				Self::solution_weight_of(&raw_solution, size) < T::SignedMaxWeight::get(),
->>>>>>> 644e59a3
+				Self::solution_weight_of(&raw_solution, size) < T::SignedMaxWeight::get().computation(),
 				Error::<T>::SignedTooMuchWeight,
 			);
 
