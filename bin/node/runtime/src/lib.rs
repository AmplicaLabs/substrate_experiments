--- conflicted
+++ resolved
@@ -82,13 +82,8 @@
 	// and set impl_version to 0. If only runtime
 	// implementation changes and behavior does not, then leave spec_version as
 	// is and increment impl_version.
-<<<<<<< HEAD
-	spec_version: 238,
-	impl_version: 0,
-=======
-	spec_version: 240,
+	spec_version: 241,
 	impl_version: 1,
->>>>>>> 501d9637
 	apis: RUNTIME_API_VERSIONS,
 };
 
