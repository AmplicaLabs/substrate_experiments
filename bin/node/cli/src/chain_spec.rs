--- conflicted
+++ resolved
@@ -363,12 +363,9 @@
 		gilt: Default::default(),
 		transaction_storage: Default::default(),
 		transaction_payment: Default::default(),
-<<<<<<< HEAD
 		alliance: Default::default(),
 		alliance_motion: Default::default(),
-=======
 		nomination_pools: Default::default(),
->>>>>>> c5a7fdd8
 	}
 }
 
