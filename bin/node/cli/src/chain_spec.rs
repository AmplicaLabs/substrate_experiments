--- conflicted
+++ resolved
@@ -364,17 +364,13 @@
 		gilt: Default::default(),
 		transaction_storage: Default::default(),
 		transaction_payment: Default::default(),
-<<<<<<< HEAD
+		alliance: Default::default(),
+		alliance_motion: Default::default(),
 		nomination_pools: NominationPoolsConfig {
 			min_create_bond: 10 * DOLLARS,
 			min_join_bond: 1 * DOLLARS,
 			..Default::default()
 		},
-=======
-		alliance: Default::default(),
-		alliance_motion: Default::default(),
-		nomination_pools: Default::default(),
->>>>>>> bc310fdd
 	}
 }
 
