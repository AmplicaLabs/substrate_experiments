--- conflicted
+++ resolved
@@ -35,16 +35,10 @@
 [dependencies]
 # third-party dependencies
 clap = { version = "3.0", features = ["derive"], optional = true }
-<<<<<<< HEAD
-codec = { package = "parity-scale-codec", version = "2.0.0" }
-serde = { version = "1.0.132", features = ["derive"] }
-futures = "0.3.16"
-jsonrpsee = { version = "0.9", features = ["server"] }
-=======
 codec = { package = "parity-scale-codec", version = "3.0.0" }
 serde = { version = "1.0.136", features = ["derive"] }
 futures = "0.3.19"
->>>>>>> 1321c6f0
+jsonrpsee = { version = "0.9", features = ["server"] }
 hex-literal = "0.3.4"
 log = "0.4.8"
 rand = "0.8"
@@ -133,12 +127,7 @@
 async-std = { version = "1.10.0", features = ["attributes"] }
 soketto = "0.4.2"
 criterion = { version = "0.3.5", features = ["async_tokio"] }
-<<<<<<< HEAD
-tokio = { version = "1.15.0", features = ["macros", "time"] }
-=======
-tokio = { version = "1.15", features = ["macros", "time", "parking_lot"] }
-jsonrpsee-ws-client = "0.4.1"
->>>>>>> 1321c6f0
+tokio = { version = "1.15.0", features = ["macros", "time", "parking_lot"] }
 wait-timeout = "0.2"
 remote-externalities = { path = "../../../utils/frame/remote-externalities" }
 pallet-timestamp = { version = "4.0.0-dev", path = "../../../frame/timestamp" }
